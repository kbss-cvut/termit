--- conflicted
+++ resolved
@@ -23,11 +23,8 @@
 import cz.cvut.kbss.termit.model.Term;
 import cz.cvut.kbss.termit.model.Vocabulary;
 import cz.cvut.kbss.termit.persistence.DescriptorFactory;
-<<<<<<< HEAD
 import cz.cvut.kbss.termit.persistence.PersistenceUtils;
 import cz.cvut.kbss.termit.persistence.dao.workspace.WorkspaceBasedAssetDao;
-=======
->>>>>>> 224a58a9
 import cz.cvut.kbss.termit.util.ConfigParam;
 import cz.cvut.kbss.termit.util.Configuration;
 import org.springframework.beans.factory.annotation.Autowired;
@@ -439,32 +436,19 @@
         Objects.requireNonNull(label);
         Objects.requireNonNull(vocabulary);
         try {
-<<<<<<< HEAD
             return em.createNativeQuery("ASK { GRAPH ?g {" +
                     "?term a ?type ; " +
                     "?hasLabel ?label ." +
                     "}" +
                     "?term ?inVocabulary ?vocabulary ." +
                     "FILTER (LCASE(?label) = LCASE(?searchString)) . }", Boolean.class)
-=======
-            return em.createNativeQuery("ASK { ?term a ?type ; " +
-                    "?hasLabel ?label ;" +
-                    "?inVocabulary ?vocabulary ." +
-                    "FILTER (LCASE(?label) = LCASE(?searchString)) . "
-                + "}", Boolean.class)
->>>>>>> 224a58a9
                      .setParameter("type", typeUri)
                      .setParameter("hasLabel", LABEL_PROP)
                      .setParameter("inVocabulary",
                              URI.create(cz.cvut.kbss.termit.util.Vocabulary.s_p_je_pojmem_ze_slovniku))
-<<<<<<< HEAD
                      .setParameter("vocabulary", vocabulary)
                      .setParameter("g", persistenceUtils.resolveVocabularyContext(vocabulary.getUri()))
-                     .setParameter("searchString", label, config.get(ConfigParam.LANGUAGE)).getSingleResult();
-=======
-                     .setParameter("vocabulary", vocabulary.getUri())
                      .setParameter("searchString", label, languageTag != null ? languageTag : config.get(ConfigParam.LANGUAGE)).getSingleResult();
->>>>>>> 224a58a9
         } catch (RuntimeException e) {
             throw new PersistenceException(e);
         }
