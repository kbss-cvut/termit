--- conflicted
+++ resolved
@@ -943,7 +943,6 @@
     }
 
     @Test
-<<<<<<< HEAD
     void getDetailedHistoryOfContentCallsChangeRecordDaoWithFilter() {
         final Vocabulary vocabulary = Generator.generateVocabularyWithId();
         final List<AbstractChangeRecord> records = List.of();
@@ -957,7 +956,9 @@
         sut.getDetailedHistoryOfContent(vocabulary, filterDto, unpaged);
 
         verify(changeRecordDao).findAllRelatedToType(vocabulary, filterDto, skosConcept, unpaged);
-=======
+    }
+
+    @Test
     void getLanguagesReturnsDistinctLanguagesUsedByVocabularyTerms() {
         final Vocabulary vocabulary = Generator.generateVocabularyWithId();
         final Term term = Generator.generateTermWithId(vocabulary.getUri());
@@ -974,6 +975,5 @@
         final List<String> languages = sut.getLanguages(vocabulary.getUri());
         assertEquals(2, languages.size());
         assertThat(languages, hasItems(Environment.LANGUAGE, "cs"));
->>>>>>> 8315b90b
     }
 }