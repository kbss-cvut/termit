--- conflicted
+++ resolved
@@ -380,25 +380,6 @@
         if (description != null) {
             row.createCell(5).setCellValue(description.toString());
         }
-<<<<<<< HEAD
-        if (types != null) {
-            row.createCell(6).setCellValue(String.join(";", types));
-        }
-        if (sources != null) {
-            row.createCell(7).setCellValue(String.join(";", sources));
-        }
-        if (parentTerms != null) {
-            row.createCell(8)
-               .setCellValue(String.join(";",
-                       parentTerms.stream().map(pt -> pt.getUri().toString()).collect(Collectors.toSet())));
-        }
-        if (getSubTerms() != null) {
-            row.createCell(9)
-               .setCellValue(String.join(";",
-                       getSubTerms().stream().map(ti -> ti.getUri().toString()).collect(Collectors.toSet())));
-        }
-        row.createCell(10).setCellValue(isDraft());
-=======
         row.createCell(6).setCellValue(exportCollection(Utils.emptyIfNull(types)));
         row.createCell(7).setCellValue(exportCollection(Utils.emptyIfNull(sources)));
         row.createCell(8)
@@ -424,7 +405,6 @@
     private static String termInfoStringIri(TermInfo ti) {
         assert ti != null;
         return ti.getUri().toString();
->>>>>>> 849c1a7e
     }
 
     /**
