--- conflicted
+++ resolved
@@ -149,14 +149,9 @@
     /**
      * Gets the label of a resource with the specified identifier.
      *
-<<<<<<< HEAD
-     * @param id       Resource identifier
-     * @param language Label language, if null, configured persistence unit language is used instead
-=======
      * @param id Resource identifier
      * @param language Label language, if null, the vocabulary language is used when available,
      *                 otherwise the configured persistence unit language is used instead.
->>>>>>> a7369127
      * @return Matching resource identifier (if found)
      */
     @Transactional(readOnly = true)
