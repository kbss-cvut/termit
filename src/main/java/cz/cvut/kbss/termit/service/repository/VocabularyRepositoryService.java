--- conflicted
+++ resolved
@@ -2,15 +2,11 @@
 
 import cz.cvut.kbss.termit.exception.VocabularyImportException;
 import cz.cvut.kbss.termit.exception.VocabularyRemovalException;
-<<<<<<< HEAD
 import cz.cvut.kbss.termit.model.DocumentVocabulary;
 import cz.cvut.kbss.termit.model.Glossary;
 import cz.cvut.kbss.termit.model.Model;
 import cz.cvut.kbss.termit.model.Term;
 import cz.cvut.kbss.termit.model.Vocabulary;
-=======
-import cz.cvut.kbss.termit.model.*;
->>>>>>> 224a58a9
 import cz.cvut.kbss.termit.model.changetracking.AbstractChangeRecord;
 import cz.cvut.kbss.termit.model.validation.ValidationResult;
 import cz.cvut.kbss.termit.persistence.dao.AssetDao;
@@ -18,16 +14,14 @@
 import cz.cvut.kbss.termit.service.IdentifierResolver;
 import cz.cvut.kbss.termit.service.business.TermService;
 import cz.cvut.kbss.termit.service.business.VocabularyService;
-<<<<<<< HEAD
 import cz.cvut.kbss.termit.service.business.WorkspaceService;
-=======
->>>>>>> 224a58a9
 import cz.cvut.kbss.termit.service.importer.VocabularyImportService;
 import cz.cvut.kbss.termit.util.ConfigParam;
 import cz.cvut.kbss.termit.util.Utils;
 import org.springframework.beans.factory.annotation.Autowired;
 import org.springframework.context.annotation.Lazy;
 import org.springframework.stereotype.Service;
+import org.springframework.transaction.annotation.Transactional;
 import org.springframework.web.multipart.MultipartFile;
 
 import javax.validation.Validator;
@@ -53,12 +47,8 @@
     @Autowired
     public VocabularyRepositoryService(VocabularyDao vocabularyDao, IdentifierResolver idResolver,
                                        Validator validator, ChangeRecordService changeRecordService,
-<<<<<<< HEAD
                                        @Lazy TermService termService, VocabularyImportService importService,
                                        WorkspaceService workspaceService) {
-=======
-                                       @Lazy TermService termService, VocabularyImportService importService) {
->>>>>>> 224a58a9
         super(validator);
         this.vocabularyDao = vocabularyDao;
         this.idResolver = idResolver;
@@ -154,46 +144,28 @@
     public void remove(Vocabulary instance) {
         if (instance instanceof DocumentVocabulary) {
             throw new VocabularyRemovalException(
-<<<<<<< HEAD
-                "Removal of document vocabularies is not supported yet.");
-=======
                     "Removal of document vocabularies is not supported yet.");
->>>>>>> 224a58a9
         }
 
         final List<Vocabulary> vocabularies = vocabularyDao.getImportingVocabularies(instance);
         if (!vocabularies.isEmpty()) {
-<<<<<<< HEAD
-            List<Vocabulary> vocabularies1 = vocabularies;
-            throw new VocabularyRemovalException(
-                "Vocabulary cannot be removed. It is referenced from other vocabularies: "
-                    + vocabularies1.stream().map(v -> v.getLabel()).collect(
-                    Collectors.joining(", ")));
-=======
             throw new VocabularyRemovalException(
                     "Vocabulary cannot be removed. It is referenced from other vocabularies: "
                             + vocabularies.stream().map(Vocabulary::getLabel).collect(
                             Collectors.joining(", ")));
->>>>>>> 224a58a9
         }
 
         if (!termService.isEmpty(instance)) {
             throw new VocabularyRemovalException(
-<<<<<<< HEAD
-                "Vocabulary cannot be removed. It contains terms.");
-=======
                     "Vocabulary cannot be removed. It contains terms.");
->>>>>>> 224a58a9
         }
 
         super.remove(instance);
     }
-<<<<<<< HEAD
-=======
 
+    @Transactional
     @Override
     public List<ValidationResult> validateContents(Vocabulary instance) {
         return vocabularyDao.validateContents(instance);
     }
->>>>>>> 224a58a9
 }