--- conflicted
+++ resolved
@@ -36,11 +36,7 @@
     EntityManager em;
 
     @Autowired
-<<<<<<< HEAD
-    DescriptorFactory descriptorFactory;
-=======
     private DescriptorFactory descriptorFactory;
->>>>>>> 83149f72
 
     Vocabulary vocabulary;
 
