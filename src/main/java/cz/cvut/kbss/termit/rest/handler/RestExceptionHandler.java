--- conflicted
+++ resolved
@@ -170,7 +170,6 @@
     }
 
     @ExceptionHandler
-<<<<<<< HEAD
     public ResponseEntity<ErrorInfo> workspaceNotSetException(HttpServletRequest request, WorkspaceNotSetException e) {
         logException(e);
         return new ResponseEntity<>(errorInfo(request, e), HttpStatus.CONFLICT);
@@ -181,11 +180,12 @@
                                                               VocabularyNotInWorkspaceException e) {
         logException(e);
         return new ResponseEntity<>(errorInfo(request, e), HttpStatus.NOT_FOUND);
-=======
+    }
+
+    @ExceptionHandler
     public ResponseEntity<ErrorInfo> invalidParameter(HttpServletRequest request,
                                                           InvalidParameterException e) {
         logException(e);
         return new ResponseEntity<>(errorInfo(request, e), HttpStatus.UNPROCESSABLE_ENTITY);
->>>>>>> 1672fac5
     }
 }