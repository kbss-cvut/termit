--- conflicted
+++ resolved
@@ -169,7 +169,6 @@
     }
 
     /**
-<<<<<<< HEAD
      * Finds a glossary given its URI.
      *
      * @param uri glossary URI to find
@@ -181,11 +180,8 @@
     }
 
     /**
-     * Checks whether terms from the {@code subjectVocabulary} reference (as parent terms) any terms from the {@code targetVocabulary}.
-=======
      * Checks whether terms from the {@code subjectVocabulary} reference (as parent terms) any terms from the {@code
      * targetVocabulary}.
->>>>>>> d108979a
      *
      * @param subjectVocabulary Subject vocabulary identifier
      * @param targetVocabulary  Target vocabulary identifier
