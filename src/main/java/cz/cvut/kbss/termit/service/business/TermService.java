--- conflicted
+++ resolved
@@ -376,14 +376,7 @@
         Objects.requireNonNull(owner);
         languageService.getInitialTermState().ifPresent(is -> term.setState(is.getUri()));
         repositoryService.addRootTermToVocabulary(term, owner);
-<<<<<<< HEAD
         vocabularyService.runTextAnalysisOnAllTerms(owner);
-=======
-        if (!config.getTextAnalysis().isDisableVocabularyAnalysisOnTermEdit()) {
-            analyzeTermDefinition(term, owner.getUri());
-            vocabularyService.runTextAnalysisOnAllTerms(owner);
-        }
->>>>>>> 45b793fb
     }
 
     /**
@@ -398,14 +391,7 @@
         Objects.requireNonNull(parent);
         languageService.getInitialTermState().ifPresent(is -> child.setState(is.getUri()));
         repositoryService.addChildTerm(child, parent);
-<<<<<<< HEAD
         vocabularyService.runTextAnalysisOnAllTerms(findVocabularyRequired(parent.getVocabulary()));
-=======
-        if (!config.getTextAnalysis().isDisableVocabularyAnalysisOnTermEdit()) {
-            analyzeTermDefinition(child, parent.getVocabulary());
-            vocabularyService.runTextAnalysisOnAllTerms(findVocabularyRequired(parent.getVocabulary()));
-        }
->>>>>>> 45b793fb
     }
 
     /**
@@ -422,8 +408,6 @@
         checkForInvalidTerminalStateAssignment(original, term.getState());
         // Ensure the change is merged into the repo before analyzing other terms
         final Term result = repositoryService.update(term);
-<<<<<<< HEAD
-
         // if the label changed, run analysis on all terms in the vocabulary
         if (!Objects.equals(original.getLabel(), result.getLabel())) {
             vocabularyService.runTextAnalysisOnAllTerms(getVocabularyReference(result.getVocabulary()));
@@ -431,13 +415,6 @@
             // and if so, perform an analysis for the term definition
         } else if (!Objects.equals(original.getDefinition(), result.getDefinition())) {
             analyzeTermDefinition(result, result.getVocabulary());
-=======
-        if (!Objects.equals(original.getDefinition(), term.getDefinition()) && !config.getTextAnalysis().isDisableVocabularyAnalysisOnTermEdit()) {
-            analyzeTermDefinition(term, original.getVocabulary());
-        }
-        if (!Objects.equals(original.getLabel(), term.getLabel()) && !config.getTextAnalysis().isDisableVocabularyAnalysisOnTermEdit()) {
-            vocabularyService.runTextAnalysisOnAllTerms(getVocabularyReference(original.getVocabulary()));
->>>>>>> 45b793fb
         }
         return result;
     }
