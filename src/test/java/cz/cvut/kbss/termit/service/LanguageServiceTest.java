/**
<<<<<<< HEAD
 * TermIt
 * Copyright (C) 2019 Czech Technical University in Prague
 * <p>
 * This program is free software: you can redistribute it and/or modify
 * it under the terms of the GNU General Public License as published by
 * the Free Software Foundation, either version 3 of the License, or
 * (at your option) any later version.
 * <p>
 * This program is distributed in the hope that it will be useful,
 * but WITHOUT ANY WARRANTY; without even the implied warranty of
 * MERCHANTABILITY or FITNESS FOR A PARTICULAR PURPOSE.  See the
 * GNU General Public License for more details.
 * <p>
 * You should have received a copy of the GNU General Public License
 * along with this program.  If not, see <https://www.gnu.org/licenses/>.
=======
 * TermIt Copyright (C) 2019 Czech Technical University in Prague
 * <p>
 * This program is free software: you can redistribute it and/or modify it under the terms of the GNU General Public
 * License as published by the Free Software Foundation, either version 3 of the License, or (at your option) any later
 * version.
 * <p>
 * This program is distributed in the hope that it will be useful, but WITHOUT ANY WARRANTY; without even the implied
 * warranty of MERCHANTABILITY or FITNESS FOR A PARTICULAR PURPOSE.  See the GNU General Public License for more
 * details.
 * <p>
 * You should have received a copy of the GNU General Public License along with this program.  If not, see
 * <https://www.gnu.org/licenses/>.
>>>>>>> 83149f72
 */
package cz.cvut.kbss.termit.service;

import cz.cvut.kbss.termit.exception.CannotFetchTypesException;
import cz.cvut.kbss.termit.model.Term;
<<<<<<< HEAD
import cz.cvut.kbss.termit.service.language.LanguageService;
=======
import cz.cvut.kbss.termit.service.language.LanguageServiceJena;
import java.io.IOException;
import java.net.URL;
import org.junit.jupiter.api.BeforeEach;
>>>>>>> 83149f72
import org.junit.jupiter.api.Test;
import org.mockito.InjectMocks;
import org.mockito.Mock;
import org.mockito.MockitoAnnotations;

import java.util.List;
import org.springframework.core.io.ClassPathResource;


import static org.junit.jupiter.api.Assertions.assertEquals;
import static org.junit.jupiter.api.Assertions.assertThrows;
import static org.mockito.Mockito.when;

<<<<<<< HEAD
import java.util.List;

import static org.junit.jupiter.api.Assertions.assertEquals;
=======
>>>>>>> 83149f72

class LanguageServiceTest extends BaseServiceTestRunner {

    @Mock
    private ClassPathResource languageTtlUrl;

    @InjectMocks
    private LanguageServiceJena sut;

    @BeforeEach
    public void setup() {
        MockitoAnnotations.initMocks(this);
    }

    @Test
    void getTypesForBasicLanguage() throws IOException {
        final URL url = ClassLoader.getSystemResource("languages/language.ttl");
        when(languageTtlUrl.getURL()).thenReturn(url);
        List<Term> result = sut.getTypes();
        assertEquals(8, result.size());
    }

    @Test
<<<<<<< HEAD
    void getTypesForBasicLanguage() {
        List<Term> result = sut.getTypesForLang("en");
        assertEquals(10, result.size());
=======
    void getTypesThrowsCannotFetchTypesException() {
        assertThrows(CannotFetchTypesException.class,
            () -> sut.getTypes());
>>>>>>> 83149f72
    }
}<|MERGE_RESOLUTION|>--- conflicted
+++ resolved
@@ -1,5 +1,4 @@
 /**
-<<<<<<< HEAD
  * TermIt
  * Copyright (C) 2019 Czech Technical University in Prague
  * <p>
@@ -15,33 +14,15 @@
  * <p>
  * You should have received a copy of the GNU General Public License
  * along with this program.  If not, see <https://www.gnu.org/licenses/>.
-=======
- * TermIt Copyright (C) 2019 Czech Technical University in Prague
- * <p>
- * This program is free software: you can redistribute it and/or modify it under the terms of the GNU General Public
- * License as published by the Free Software Foundation, either version 3 of the License, or (at your option) any later
- * version.
- * <p>
- * This program is distributed in the hope that it will be useful, but WITHOUT ANY WARRANTY; without even the implied
- * warranty of MERCHANTABILITY or FITNESS FOR A PARTICULAR PURPOSE.  See the GNU General Public License for more
- * details.
- * <p>
- * You should have received a copy of the GNU General Public License along with this program.  If not, see
- * <https://www.gnu.org/licenses/>.
->>>>>>> 83149f72
  */
 package cz.cvut.kbss.termit.service;
 
 import cz.cvut.kbss.termit.exception.CannotFetchTypesException;
 import cz.cvut.kbss.termit.model.Term;
-<<<<<<< HEAD
-import cz.cvut.kbss.termit.service.language.LanguageService;
-=======
 import cz.cvut.kbss.termit.service.language.LanguageServiceJena;
 import java.io.IOException;
 import java.net.URL;
 import org.junit.jupiter.api.BeforeEach;
->>>>>>> 83149f72
 import org.junit.jupiter.api.Test;
 import org.mockito.InjectMocks;
 import org.mockito.Mock;
@@ -55,12 +36,6 @@
 import static org.junit.jupiter.api.Assertions.assertThrows;
 import static org.mockito.Mockito.when;
 
-<<<<<<< HEAD
-import java.util.List;
-
-import static org.junit.jupiter.api.Assertions.assertEquals;
-=======
->>>>>>> 83149f72
 
 class LanguageServiceTest extends BaseServiceTestRunner {
 
@@ -80,18 +55,12 @@
         final URL url = ClassLoader.getSystemResource("languages/language.ttl");
         when(languageTtlUrl.getURL()).thenReturn(url);
         List<Term> result = sut.getTypes();
-        assertEquals(8, result.size());
+        assertEquals(10, result.size());
     }
 
     @Test
-<<<<<<< HEAD
-    void getTypesForBasicLanguage() {
-        List<Term> result = sut.getTypesForLang("en");
-        assertEquals(10, result.size());
-=======
     void getTypesThrowsCannotFetchTypesException() {
         assertThrows(CannotFetchTypesException.class,
             () -> sut.getTypes());
->>>>>>> 83149f72
     }
 }