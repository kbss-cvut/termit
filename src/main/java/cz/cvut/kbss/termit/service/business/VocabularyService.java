--- conflicted
+++ resolved
@@ -122,7 +122,6 @@
      * @param vocabulary Vocabulary to snapshot
      */
     Snapshot createSnapshot(Vocabulary vocabulary);
-<<<<<<< HEAD
 
     /**
      * Finds snapshots of the specified asset.
@@ -145,6 +144,4 @@
      * @return Version of the asset valid at the specified instant
      */
     Vocabulary findVersionValidAt(Vocabulary asset, Instant at);
-=======
->>>>>>> 5bdef619
 }