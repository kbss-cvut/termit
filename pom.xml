--- conflicted
+++ resolved
@@ -28,13 +28,8 @@
         <org.apache.tika.tika-core.version>2.7.0</org.apache.tika.tika-core.version>
         <org.mapstruct.version>1.5.5.Final</org.mapstruct.version>
         <org.springdoc.version>2.2.0</org.springdoc.version>
-<<<<<<< HEAD
         <cz.cvut.kbss.jopa.version>2.0.0-SNAPSHOT</cz.cvut.kbss.jopa.version>
-        <cz.cvut.kbss.jsonld.version>0.13.2</cz.cvut.kbss.jsonld.version>
-=======
-        <cz.cvut.kbss.jopa.version>1.1.4</cz.cvut.kbss.jopa.version>
         <cz.cvut.kbss.jsonld.version>0.14.1</cz.cvut.kbss.jsonld.version>
->>>>>>> ff2fd268
         <org.aspectj.version>1.9.20</org.aspectj.version>
 
         <!-- Default value for deployment type property which should otherwise specified on command line -->
