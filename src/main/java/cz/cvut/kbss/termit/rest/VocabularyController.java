/**
 * TermIt Copyright (C) 2019 Czech Technical University in Prague
 * <p>
 * This program is free software: you can redistribute it and/or modify it under the terms of the GNU General Public
 * License as published by the Free Software Foundation, either version 3 of the License, or (at your option) any later
 * version.
 * <p>
 * This program is distributed in the hope that it will be useful, but WITHOUT ANY WARRANTY; without even the implied
 * warranty of MERCHANTABILITY or FITNESS FOR A PARTICULAR PURPOSE.  See the GNU General Public License for more
 * details.
 * <p>
 * You should have received a copy of the GNU General Public License along with this program.  If not, see
 * <https://www.gnu.org/licenses/>.
 */
package cz.cvut.kbss.termit.rest;

import cz.cvut.kbss.jsonld.JsonLd;
import cz.cvut.kbss.termit.model.Vocabulary;
import cz.cvut.kbss.termit.model.changetracking.AbstractChangeRecord;
import cz.cvut.kbss.termit.model.validation.ValidationResult;
import cz.cvut.kbss.termit.security.SecurityConstants;
import cz.cvut.kbss.termit.service.IdentifierResolver;
import cz.cvut.kbss.termit.service.business.VocabularyService;
import cz.cvut.kbss.termit.util.ConfigParam;
import cz.cvut.kbss.termit.util.Configuration;
import cz.cvut.kbss.termit.util.Constants.QueryParams;
import org.slf4j.Logger;
import org.slf4j.LoggerFactory;
import org.springframework.beans.factory.annotation.Autowired;
import org.springframework.http.HttpStatus;
import org.springframework.http.MediaType;
import org.springframework.http.ResponseEntity;
import org.springframework.security.access.prepost.PreAuthorize;
import org.springframework.web.bind.annotation.*;
import org.springframework.web.context.request.ServletWebRequest;
import org.springframework.web.multipart.MultipartFile;

import java.net.URI;
import java.util.Collection;
import java.util.List;

@RestController
@RequestMapping("/vocabularies")
public class VocabularyController extends BaseController {

    private static final Logger LOG = LoggerFactory.getLogger(VocabularyController.class);

    private final VocabularyService vocabularyService;

    @Autowired
    public VocabularyController(VocabularyService vocabularyService, IdentifierResolver idResolver,
                                Configuration config) {
        super(idResolver, config);
        this.vocabularyService = vocabularyService;
    }

    @GetMapping(produces = {MediaType.APPLICATION_JSON_VALUE, JsonLd.MEDIA_TYPE})
    public ResponseEntity<List<Vocabulary>> getAll(ServletWebRequest webRequest) {
        if (webRequest.checkNotModified(vocabularyService.getLastModified())) {
            return null;
        }
        return ResponseEntity.ok().lastModified(vocabularyService.getLastModified()).body(vocabularyService.findAll());
    }

    @PostMapping(consumes = {MediaType.APPLICATION_JSON_VALUE, JsonLd.MEDIA_TYPE})
    @PreAuthorize("hasRole('" + SecurityConstants.ROLE_FULL_USER + "')")
    public ResponseEntity<Void> createVocabulary(@RequestBody Vocabulary vocabulary) {
        vocabularyService.persist(vocabulary);
        LOG.debug("Vocabulary {} created.", vocabulary);
        return ResponseEntity.created(generateLocation(vocabulary.getUri(), ConfigParam.NAMESPACE_VOCABULARY)).build();
    }

<<<<<<< HEAD
=======
    /**
     * Allows to import a vocabulary (or its  glossary) from the specified file.
     *
     * @param vocabularyIri IRI of the resulting vocabulary. It is not taken from data, as term IRIs are derived from
     *                      it.
     * @param file          File containing data to import
     */
    @PostMapping("/import")
    @PreAuthorize("hasRole('" + SecurityConstants.ROLE_FULL_USER + "')")
    public ResponseEntity<Void> createVocabulary(@RequestParam(name = "vocabularyIri") String vocabularyIri,
                                                 @RequestParam(name = "file") MultipartFile file) {
        final Vocabulary vocabulary = vocabularyService.importVocabulary(vocabularyIri, file);
        LOG.debug("Vocabulary {} created.", vocabulary);
        final URI location = generateLocation(vocabulary.getUri(), ConfigParam.NAMESPACE_VOCABULARY);
        final String adjustedLocation = location.toString().replace("/import/", "/");
        return ResponseEntity.created(URI.create(adjustedLocation)).build();
    }

>>>>>>> d108979a
    @GetMapping(value = "/{fragment}", produces = {MediaType.APPLICATION_JSON_VALUE, JsonLd.MEDIA_TYPE})
    public Vocabulary getById(@PathVariable String fragment,
                              @RequestParam(name = QueryParams.NAMESPACE, required = false) String namespace) {
        final URI id = resolveVocabularyUri(fragment, namespace);
        return vocabularyService.findRequired(id);
    }

    /**
     * Gets imports (including transitive) of vocabulary with the specified identification
     */
    @GetMapping(value = "/{fragment}/imports", produces = {MediaType.APPLICATION_JSON_VALUE, JsonLd.MEDIA_TYPE})
    public Collection<URI> getTransitiveImports(@PathVariable String fragment,
                                                @RequestParam(name = QueryParams.NAMESPACE,
                                                              required = false) String namespace) {
        final Vocabulary vocabulary = vocabularyService.getRequiredReference(resolveVocabularyUri(fragment, namespace));
        return vocabularyService.getTransitivelyImportedVocabularies(vocabulary);
    }

    /**
     * Allows to import a vocabulary (or its  glossary) from the specified file.
     *
     * @param file File containing data to import
     */
    @PostMapping("/import")
    @PreAuthorize("hasRole('" + SecurityConstants.ROLE_FULL_USER + "')")
    public ResponseEntity<Void> createVocabulary(@RequestParam(name = "file") MultipartFile file,
                                                 @RequestParam(name = "rename") boolean rename) {
        final Vocabulary vocabulary = vocabularyService.importVocabulary(rename, null, file);
        LOG.debug("Vocabulary {} created.", vocabulary);
        final URI location = generateLocation(vocabulary.getUri(), ConfigParam.NAMESPACE_VOCABULARY);
        final String adjustedLocation = location.toString().replace("/import/", "/");
        return ResponseEntity.created(URI.create(adjustedLocation)).build();
    }

    /**
     * Allows to import a SKOS glossary from the specified file.
     *
     * @param fragment vocabulary name
     * @param namespace (optional) vocabulary namespace
     * @param file File containing data to import
     */
    @PostMapping("/{fragment}/import")
    @PreAuthorize("hasRole('" + SecurityConstants.ROLE_FULL_USER + "')")
    public ResponseEntity<Void> createVocabulary(@PathVariable String fragment,
                                                 @RequestParam(name = QueryParams.NAMESPACE, required = false) String namespace,
                                                 @RequestParam(name = "rename", required = false, defaultValue = "false") boolean rename,
                                                 @RequestParam(name = "file") MultipartFile file) {
        final URI vocabularyIri = resolveVocabularyUri(fragment, namespace);
        final Vocabulary vocabulary = vocabularyService.importVocabulary(rename, vocabularyIri, file);
        LOG.debug("Vocabulary {} created.", vocabulary);
        final URI location = generateLocation(vocabulary.getUri(), ConfigParam.NAMESPACE_VOCABULARY);
        final String adjustedLocation = location.toString().replace("/import/", "/");
        return ResponseEntity.created(URI.create(adjustedLocation)).build();
    }

    private URI resolveVocabularyUri(String fragment, String namespace) {
        return resolveIdentifier(namespace, fragment, ConfigParam.NAMESPACE_VOCABULARY);
    }

    /**
     * Gets the change history of a vocabulary with the specified identification
     */
    @GetMapping(value = "/{fragment}/history", produces = {MediaType.APPLICATION_JSON_VALUE, JsonLd.MEDIA_TYPE})
    public List<AbstractChangeRecord> getHistory(@PathVariable String fragment,
                                                 @RequestParam(name = QueryParams.NAMESPACE,
                                                               required = false) String namespace) {
        final Vocabulary vocabulary = vocabularyService.getRequiredReference(resolveVocabularyUri(fragment, namespace));
        return vocabularyService.getChanges(vocabulary);
    }

    /**
     * Gets the change history of a vocabulary content with the specified identification
     */
    @GetMapping(value = "/{fragment}/history-of-content",
                produces = {MediaType.APPLICATION_JSON_VALUE, JsonLd.MEDIA_TYPE})
    public List<AbstractChangeRecord> getHistoryOfContent(@PathVariable String fragment,
                                                          @RequestParam(name = QueryParams.NAMESPACE,
                                                                        required = false) String namespace) {
        final Vocabulary vocabulary = vocabularyService.getRequiredReference(resolveVocabularyUri(fragment, namespace));
        return vocabularyService.getChangesOfContent(vocabulary);
    }

    @PutMapping(value = "/{fragment}", consumes = {MediaType.APPLICATION_JSON_VALUE, JsonLd.MEDIA_TYPE})
    @ResponseStatus(HttpStatus.NO_CONTENT)
    @PreAuthorize("hasRole('" + SecurityConstants.ROLE_FULL_USER + "')")
    public void updateVocabulary(@PathVariable String fragment,
                                 @RequestParam(name = QueryParams.NAMESPACE, required = false) String namespace,
                                 @RequestBody Vocabulary update) {
        final URI vocabularyUri = resolveVocabularyUri(fragment, namespace);
        verifyRequestAndEntityIdentifier(update, vocabularyUri);
        vocabularyService.update(update);
        LOG.debug("Vocabulary {} updated.", update);
    }

    /**
     * Removes a vocabulary.
     *
     * @param fragment  vocabulary name
     * @param namespace (optional) vocabulary namespace
     * @see VocabularyService#remove(Vocabulary)  for details.
     */
    @DeleteMapping(value = "/{fragment}")
    @ResponseStatus(HttpStatus.NO_CONTENT)
    @PreAuthorize("hasRole('" + SecurityConstants.ROLE_FULL_USER + "')")
    public void removeVocabulary(@PathVariable String fragment,
                                 @RequestParam(name = QueryParams.NAMESPACE, required = false) String namespace) {
        final URI identifier = resolveIdentifier(namespace, fragment, ConfigParam.NAMESPACE_VOCABULARY);
        final Vocabulary toRemove = vocabularyService.getRequiredReference(identifier);
        vocabularyService.remove(toRemove);
        LOG.debug("Vocabulary {} removed.", toRemove);
    }

    /**
     * Validates a vocabulary.
     *
     * @param fragment  vocabulary name
     * @param namespace (optional) vocabulary namespace
     * @return list of validation outcomes
     */
    @PreAuthorize("permitAll()")
    @GetMapping(value = "/{fragment}/validate",
                produces = {MediaType.APPLICATION_JSON_VALUE, JsonLd.MEDIA_TYPE})
    public List<ValidationResult> validateVocabulary(@PathVariable String fragment,
                                                     @RequestParam(name = QueryParams.NAMESPACE,
                                                                   required = false) String namespace) {
        final URI identifier = resolveIdentifier(namespace, fragment, ConfigParam.NAMESPACE_VOCABULARY);
        final Vocabulary vocabulary = vocabularyService.getRequiredReference(identifier);
        return vocabularyService.validateContents(vocabulary);
    }
}<|MERGE_RESOLUTION|>--- conflicted
+++ resolved
@@ -70,8 +70,6 @@
         return ResponseEntity.created(generateLocation(vocabulary.getUri(), ConfigParam.NAMESPACE_VOCABULARY)).build();
     }
 
-<<<<<<< HEAD
-=======
     /**
      * Allows to import a vocabulary (or its  glossary) from the specified file.
      *
@@ -90,7 +88,6 @@
         return ResponseEntity.created(URI.create(adjustedLocation)).build();
     }
 
->>>>>>> d108979a
     @GetMapping(value = "/{fragment}", produces = {MediaType.APPLICATION_JSON_VALUE, JsonLd.MEDIA_TYPE})
     public Vocabulary getById(@PathVariable String fragment,
                               @RequestParam(name = QueryParams.NAMESPACE, required = false) String namespace) {
