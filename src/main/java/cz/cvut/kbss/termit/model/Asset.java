--- conflicted
+++ resolved
@@ -45,8 +45,7 @@
 
     public abstract T getLabel();
 
-<<<<<<< HEAD
-    public abstract void setLabel(String label);
+    public abstract void setLabel(T label);
 
     /**
      * Visitor-style method for creating descriptors.
@@ -57,7 +56,4 @@
      * @return Descriptor for this instance
      */
     public abstract Descriptor createDescriptor(DescriptorFactory descriptorFactory);
-=======
-    public abstract void setLabel(T label);
->>>>>>> 224a58a9
 }