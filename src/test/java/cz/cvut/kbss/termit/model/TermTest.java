/**
 * TermIt Copyright (C) 2019 Czech Technical University in Prague
 * <p>
 * This program is free software: you can redistribute it and/or modify it under the terms of the GNU General Public
 * License as published by the Free Software Foundation, either version 3 of the License, or (at your option) any later
 * version.
 * <p>
 * This program is distributed in the hope that it will be useful, but WITHOUT ANY WARRANTY; without even the implied
 * warranty of MERCHANTABILITY or FITNESS FOR A PARTICULAR PURPOSE.  See the GNU General Public License for more
 * details.
 * <p>
 * You should have received a copy of the GNU General Public License along with this program.  If not, see
 * <https://www.gnu.org/licenses/>.
 */
package cz.cvut.kbss.termit.model;

import cz.cvut.kbss.jopa.model.MultilingualString;
import cz.cvut.kbss.termit.dto.TermInfo;
import cz.cvut.kbss.termit.environment.Environment;
import cz.cvut.kbss.termit.environment.Generator;
import cz.cvut.kbss.termit.util.Vocabulary;
import org.apache.lucene.geo.GeoEncodingUtils;
import org.apache.poi.xssf.usermodel.XSSFRow;
import org.apache.poi.xssf.usermodel.XSSFSheet;
import org.apache.poi.xssf.usermodel.XSSFWorkbook;
import org.junit.jupiter.api.Test;

import java.net.URI;
import java.util.*;
import java.util.stream.Collectors;
import java.util.stream.IntStream;

import static org.hamcrest.MatcherAssert.assertThat;
import static org.hamcrest.Matchers.*;
import static org.hamcrest.Matchers.hasItem;
import static org.junit.jupiter.api.Assertions.*;

class TermTest {

    @Test
    void toCsvOutputsAllColumnsEvenIfNotAllAttributesArePresent() {
        final Term term = Generator.generateTermWithId();
        term.setDescription(null);
        final String result = term.toCsv();
        int count = 1;
        for (int i = 0; i < result.length(); i++) {
            if (result.charAt(i) == ',') {
                count++;
            }
        }
        assertEquals(Term.EXPORT_COLUMNS.size(), count);
    }

    @Test
    void toCsvGeneratesStringContainingIriLabelDefinitionAndComment() {
        final Term term = Generator.generateTermWithId();
        final String result = term.toCsv();
        final String[] items = result.split(",");
        assertThat(items.length, greaterThanOrEqualTo(4));
        assertEquals(term.getUri().toString(), items[0]);
        term.getLabel().getValue().values().forEach(v -> assertThat(items[1], containsString(v)));
        term.getDefinition().getValue().values().forEach(v -> assertThat(items[4], containsString(v)));
        term.getDescription().getValue().values().forEach(v -> assertThat(items[5], containsString(v)));
    }

    @Test
    void toCsvPutsCommentInQuotesToEscapeCommas() {
        final Term term = Generator.generateTermWithId();
        term.setDescription(MultilingualString.create("Comment, with a comma", Environment.LANGUAGE));
        final String result = term.toCsv();
        assertThat(result, containsString("\"" + term.getDescription().get(Environment.LANGUAGE) + "\""));
    }

    @Test
    void toCsvExportsAltLabelsDelimitedBySemicolons() {
        final Term term = Generator.generateTermWithId();
        term.setAltLabels(new HashSet<>(Arrays.asList(MultilingualString.create("Building", Environment.LANGUAGE),
                MultilingualString.create("Construction", Environment.LANGUAGE))));
        final String result = term.toCsv();
        final String[] items = result.split(",");
        assertEquals(items.length, 14);
        final String list = items[2];
        assertTrue(list.matches(".+;.+"));
        term.getAltLabels().forEach(t -> assertTrue(list.contains(t.get())));
    }

    @Test
    void toCsvExportsHiddenLabelsDelimitedBySemicolons() {
        final Term term = Generator.generateTermWithId();
        term.setHiddenLabels(
                new HashSet<>(Arrays.asList(MultilingualString.create("Building", Environment.LANGUAGE),
                        MultilingualString.create("Construction", Environment.LANGUAGE))));
        final String result = term.toCsv();
        final String[] items = result.split(",");
        assertEquals(items.length, 14);
        final String list = items[3];
        assertTrue(list.matches(".+;.+"));
        term.getHiddenLabels().forEach(t -> assertTrue(list.contains(t.get())));
    }

    @Test
    void toCsvExportsTypesDelimitedBySemicolons() {
        final Term term = Generator.generateTermWithId();
        term.setTypes(new LinkedHashSet<>(Arrays.asList(Vocabulary.s_c_object, Vocabulary.s_c_entity)));
        final String result = term.toCsv();
        final String[] items = result.split(",");
        assertThat(items.length, greaterThanOrEqualTo(5));
        final String types = items[6];
        assertTrue(types.matches(".+;.+"));
        term.getTypes().forEach(t -> assertTrue(types.contains(t)));
    }

    @Test
    void toCsvExportsSourcesDelimitedBySemicolons() {
        final Term term = Generator.generateTermWithId();
        term.setSources(new LinkedHashSet<>(
                Arrays.asList(Generator.generateUri().toString(), "PSP/c-1/p-2/b-c", "PSP/c-1/p-2/b-f")));
        final String result = term.toCsv();
        final String[] items = result.split(",");
        assertThat(items.length, greaterThanOrEqualTo(6));
        final String sources = items[7];
        assertTrue(sources.matches(".+;.+"));
        term.getSources().forEach(t -> assertTrue(sources.contains(t)));
    }

    @Test
    void toCsvExportsParentTermIrisDelimitedBySemicolons() {
        final Term term = Generator.generateTermWithId();
        term.setParentTerms(new HashSet<>(Generator.generateTermsWithIds(5)));
        final String result = term.toCsv();
        final String[] items = result.split(",");
        assertThat(items.length, greaterThanOrEqualTo(7));
        final String parentTerms = items[8];
        assertTrue(parentTerms.matches(".+;.+"));
        term.getParentTerms().forEach(t -> assertTrue(parentTerms.contains(t.getUri().toString())));
    }

    @Test
    void toCsvExportsSubTermIrisDelimitedBySemicolons() {
        final Term term = Generator.generateTermWithId();
        term.setSubTerms(IntStream.range(0, 5).mapToObj(i -> generateTermInfo()).collect(Collectors.toSet()));
        final String result = term.toCsv();
        final String[] items = result.split(",");
        assertThat(items.length, greaterThanOrEqualTo(8));
        final String subTerms = items[9];
        assertTrue(subTerms.matches(".+;.+"));
        term.getSubTerms().forEach(t -> assertTrue(subTerms.contains(t.getUri().toString())));
    }

    private TermInfo generateTermInfo() {
        final TermInfo ti = new TermInfo(Generator.generateUri());
        ti.setLabel(MultilingualString.create("Term " + Generator.randomInt(), Environment.LANGUAGE));
        ti.setVocabulary(Generator.generateUri());
        return ti;
    }

    @Test
    void toExcelExportsTermToExcelRow() {
        final Term term = Generator.generateTermWithId();
        term.setTypes(Collections.singleton(Vocabulary.s_c_object));
        term.setAltLabels(new HashSet<>(Arrays.asList(MultilingualString.create("Building", Environment.LANGUAGE),
                MultilingualString.create("Construction", Environment.LANGUAGE))));
        term.setHiddenLabels(
                new HashSet<>(Arrays.asList(MultilingualString.create("Building", Environment.LANGUAGE),
                        MultilingualString.create("Construction", Environment.LANGUAGE))));
        term.setSources(new LinkedHashSet<>(
                Arrays.asList(Generator.generateUri().toString(), "PSP/c-1/p-2/b-c", "PSP/c-1/p-2/b-f")));
        term.setParentTerms(new HashSet<>(Generator.generateTermsWithIds(5)));
        term.setSubTerms(IntStream.range(0, 5).mapToObj(i -> generateTermInfo()).collect(Collectors.toSet()));
        final XSSFRow row = generateExcel();
        term.toExcel(row);
        assertEquals(term.getUri().toString(), row.getCell(0).getStringCellValue());
        term.getLabel().getValue().values()
            .forEach(v -> assertThat(row.getCell(1).getStringCellValue(), containsString(v)));
        assertTrue(row.getCell(2).getStringCellValue().matches(".+;.+"));
        term.getAltLabels().forEach(s -> assertTrue(row.getCell(2).getStringCellValue().contains(s.get())));
        assertTrue(row.getCell(3).getStringCellValue().matches(".+;.+"));
        term.getHiddenLabels().forEach(s -> assertTrue(row.getCell(3).getStringCellValue().contains(s.get())));
        term.getDefinition().getValue().values()
            .forEach(v -> assertThat(row.getCell(4).getStringCellValue(), containsString(v)));
        term.getDescription().getValue().values()
            .forEach(v -> assertThat(row.getCell(5).getStringCellValue(), containsString(v)));
        assertEquals(term.getTypes().iterator().next(), row.getCell(6).getStringCellValue());
        assertTrue(row.getCell(7).getStringCellValue().matches(".+;.+"));
        term.getSources().forEach(s -> assertTrue(row.getCell(7).getStringCellValue().contains(s)));
        assertTrue(row.getCell(8).getStringCellValue().matches(".+;.+"));
        term.getParentTerms()
            .forEach(st -> assertTrue(row.getCell(8).getStringCellValue().contains(st.getUri().toString())));
        assertTrue(row.getCell(9).getStringCellValue().matches(".+;.+"));
        term.getSubTerms()
            .forEach(st -> assertTrue(row.getCell(9).getStringCellValue().contains(st.getUri().toString())));
    }

    @Test
    void toExcelHandlesEmptyOptionalAttributeValues() {
        final Term term = Generator.generateTermWithId();
        term.setDescription(null);
        term.setDefinition(null);
        final XSSFRow row = generateExcel();
        term.toExcel(row);
        assertEquals(term.getUri().toString(), row.getCell(0).getStringCellValue());
        term.getLabel().getValue().values()
            .forEach(v -> assertThat(row.getCell(1).getStringCellValue(), containsString(v)));
<<<<<<< HEAD
        assertEquals(11, row.getLastCellNum());
=======
        assertEquals(Term.EXPORT_COLUMNS.size(), row.getLastCellNum());
>>>>>>> 849c1a7e
    }

    @Test
    void toExcelHandlesSkippingEmptyColumns() {
        final Term term = Generator.generateTermWithId();
        term.setDescription(null);
        term.setSources(new LinkedHashSet<>(
                Arrays.asList(Generator.generateUri().toString(), "PSP/c-1/p-2/b-c", "PSP/c-1/p-2/b-f")));
        final XSSFRow row = generateExcel();
        term.toExcel(row);
        assertEquals(term.getUri().toString(), row.getCell(0).getStringCellValue());
        term.getLabel().getValue().values()
            .forEach(v -> assertThat(row.getCell(1).getStringCellValue(), containsString(v)));
        assertTrue(row.getCell(7).getStringCellValue().matches(".+;.+"));
        term.getSources().forEach(s -> assertTrue(row.getCell(7).getStringCellValue().contains(s)));
    }

    @Test
    void toCsvSanitizesTermUriToHandleCommas() {
        final Term term = Generator.generateTerm();
        term.setUri(URI.create(
                "http://onto.fel.cvut.cz/ontologies/slovnik/oha-togaf/pojem/koncept-katalogů,-matic-a-pohledů"));
        final String result = term.toCsv();
        assertTrue(result.startsWith("\"" + term.getUri().toString() + "\","));
    }

    @Test
    void hasParentInSameVocabularyReturnsFalseWhenTermHasNoParent() {
        final Term sut = Generator.generateTermWithId();
        assertFalse(sut.hasParentInSameVocabulary());
    }

    @Test
    void hasParentInSameVocabularyReturnsTrueWhenTermHasParentWithSameVocabulary() {
        final Term sut = Generator.generateTermWithId();
        final URI vocabularyUri = Generator.generateUri();
        sut.setGlossary(vocabularyUri);
        final Term parent = Generator.generateTermWithId();
        parent.setGlossary(vocabularyUri);
        sut.addParentTerm(parent);

        assertTrue(sut.hasParentInSameVocabulary());
    }

    @Test
    void hasParentInSameVocabularyReturnsFalseWhenTermHasParentWithDifferentVocabulary() {
        final Term sut = Generator.generateTermWithId();
        sut.setGlossary(Generator.generateUri());
        final Term parent = Generator.generateTermWithId();
        parent.setGlossary(Generator.generateUri());
        sut.addParentTerm(parent);

        assertFalse(sut.hasParentInSameVocabulary());
    }

    @Test
    void toCsvExportsAltLabelsInDifferentLanguages() {
        final Term sut = Generator.generateTermWithId();
        final MultilingualString altOne = MultilingualString.create("Building", "en");
        altOne.set("cs", "Budova");
        final MultilingualString altTwo = MultilingualString.create("Construction", "en");
        altTwo.set("en", "Construction");
        sut.setAltLabels(new HashSet<>(Arrays.asList(altOne, altTwo)));
        final String result = sut.toCsv();
        final String[] items = result.split(",");
        final String list = items[2];
        assertTrue(list.matches(".+;.+"));
        sut.getAltLabels().forEach(t -> t.getValue().values().forEach(v -> assertTrue(list.contains(v))));
    }

    @Test
    void toExcelHandlesNullAltLabelsAttribute() {
        final Term sut = Generator.generateTermWithId();
        final MultilingualString hiddenOne = MultilingualString.create("budova", "cs");
        final MultilingualString hiddenTwo = MultilingualString.create("budovy", "cs");
        sut.setAltLabels(null);
        sut.setHiddenLabels(new HashSet<>(Arrays.asList(hiddenOne, hiddenTwo)));

        final XSSFRow row = generateExcel();
        sut.toExcel(row);
        assertEquals(sut.getUri().toString(), row.getCell(0).getStringCellValue());
        sut.getHiddenLabels().forEach(ms -> ms.getValue().values()
                                              .forEach(v -> assertThat(row.getCell(3).getStringCellValue(),
                                                      containsString(v))));
<<<<<<< HEAD
=======
    }

    private XSSFRow generateExcel() {
        final XSSFWorkbook wb = new XSSFWorkbook();
        final XSSFSheet sheet = wb.createSheet("test");
        return sheet.createRow(0);
>>>>>>> 849c1a7e
    }

    @Test
    void consolidateInferredCopiesInverseRelatedTermsToRelated() {
        final Term sut = Generator.generateMultiLingualTerm(Environment.LANGUAGE, "cs");
        sut.setVocabulary(Generator.generateUri());
<<<<<<< HEAD
        sut.setRelated(
                IntStream.range(0, 5).mapToObj(i -> new TermInfo(Generator.generateTermWithId(sut.getVocabulary())))
                         .collect(Collectors.toSet()));
        sut.setInverseRelated(
                IntStream.range(0, 5).mapToObj(i -> new TermInfo(Generator.generateTermWithId(sut.getVocabulary())))
                         .collect(Collectors.toSet()));
=======
        sut.setRelated(IntStream.range(0, 5)
                                .mapToObj(i -> new TermInfo(Generator.generateTermWithId(sut.getVocabulary())))
                                .collect(Collectors.toSet()));
        sut.setInverseRelated(IntStream.range(0, 5)
                                       .mapToObj(i -> new TermInfo(Generator.generateTermWithId(sut.getVocabulary())))
                                       .collect(Collectors.toSet()));
>>>>>>> 849c1a7e
        final int originalRelatedSize = sut.getRelated().size();

        sut.consolidateInferred();
        assertEquals(originalRelatedSize + sut.getInverseRelated().size(), sut.getRelated().size());
        sut.getInverseRelated().forEach(ti -> assertThat(sut.getRelated(), hasItem(ti)));
    }

    @Test
    void consolidateInferredCopiesInverseRelatedMatchTermsToRelatedMatch() {
        final Term sut = Generator.generateTermWithId();
        sut.setRelatedMatch(
                IntStream.range(0, 5).mapToObj(i -> new TermInfo(Generator.generateTermWithId(Generator.generateUri())))
                         .collect(Collectors.toSet()));
        sut.setInverseRelatedMatch(
                IntStream.range(0, 5).mapToObj(i -> new TermInfo(Generator.generateTermWithId(Generator.generateUri())))
                         .collect(Collectors.toSet()));
        final int originalRelatedMatchSize = sut.getRelatedMatch().size();

        sut.consolidateInferred();
        assertEquals(originalRelatedMatchSize + sut.getInverseRelatedMatch().size(), sut.getRelatedMatch().size());
        sut.getInverseRelatedMatch().forEach(ti -> assertThat(sut.getRelatedMatch(), hasItem(ti)));
    }

    @Test
    void consolidateInferredCopiesInverseExactMatchTermsToExactMatch() {
        final Term sut = Generator.generateTermWithId();
        sut.setExactMatchTerms(IntStream.range(0, 5).mapToObj(i -> new TermInfo(Generator
                .generateTermWithId(Generator.generateUri()))).collect(Collectors.toSet()));
        sut.setInverseExactMatchTerms(IntStream.range(0, 5).mapToObj(i -> new TermInfo(Generator
                .generateTermWithId(Generator.generateUri()))).collect(Collectors.toSet()));
        final int originalExactMatchSize = sut.getExactMatchTerms().size();

        sut.consolidateInferred();
        assertEquals(originalExactMatchSize + sut.getInverseExactMatchTerms().size(), sut.getExactMatchTerms().size());
        sut.getInverseExactMatchTerms().forEach(ti -> assertThat(sut.getExactMatchTerms(), hasItem(ti)));
    }

    @Test
<<<<<<< HEAD
    void addParentTermAddsSpecifiedTermToParentsWhenItIsFromSameGlossary() {
        final cz.cvut.kbss.termit.model.Vocabulary vocabulary = Generator.generateVocabularyWithId();
        vocabulary.getGlossary().setUri(Generator.generateUri());
        final Term sut = Generator.generateTermWithId();
        sut.setGlossary(vocabulary.getGlossary().getUri());
        final Term parentToAdd = Generator.generateTermWithId();
        parentToAdd.setGlossary(vocabulary.getGlossary().getUri());

        sut.addParentTerm(parentToAdd);
        assertThat(sut.getParentTerms(), hasItem(parentToAdd));
        assertThat(sut.getExternalParentTerms(), anyOf(nullValue(), emptyCollectionOf(Term.class)));
    }

    @Test
    void addParentTermAddsSpecifiedTermToExternalParentsWhenItIsFromDifferentGlossary() {
        final cz.cvut.kbss.termit.model.Vocabulary vocabulary = Generator.generateVocabularyWithId();
        vocabulary.getGlossary().setUri(Generator.generateUri());
        final Term sut = Generator.generateTermWithId();
        sut.setGlossary(vocabulary.getGlossary().getUri());
        final Term parentToAdd = Generator.generateTermWithId();
        parentToAdd.setGlossary(Generator.generateUri());

        sut.addParentTerm(parentToAdd);
        assertThat(sut.getParentTerms(), anyOf(nullValue(), emptyCollectionOf(Term.class)));
        assertThat(sut.getExternalParentTerms(), hasItem(parentToAdd));
    }

    @Test
    void consolidateParentsCopiesExternalParentTermsToParentTerms() {
        final cz.cvut.kbss.termit.model.Vocabulary vocabulary = Generator.generateVocabularyWithId();
        vocabulary.getGlossary().setUri(Generator.generateUri());
        final Term sut = Generator.generateTermWithId();
        final Set<Term> externalParents = IntStream.range(0, 5).mapToObj(i -> {
            final Term t = Generator.generateTermWithId();
            t.setGlossary(Generator.generateUri());
            return t;
        }).collect(Collectors.toSet());
        sut.setExternalParentTerms(externalParents);

        sut.consolidateParents();
        assertThat(sut.getParentTerms(), hasItems(externalParents.toArray(new Term[0])));
    }

    @Test
    void consolidateParentsHandlesNullExternalParentTerms() {
        final Term sut = Generator.generateTermWithId();

        sut.consolidateParents();
        assertThat(sut.getParentTerms(), anyOf(nullValue(), emptyCollectionOf(Term.class)));
    }

    @Test
    void splitExternalAndInternalParentsMovesParentsWithDifferentGlossaryFromParentTermsToExternalParentTerms() {
        final URI glossaryUri = Generator.generateUri();
        final Term sut = Generator.generateTermWithId();
        sut.setGlossary(glossaryUri);
        final Set<Term> externalParents = IntStream.range(0, 5).mapToObj(i -> {
            final Term t = Generator.generateTermWithId();
            t.setGlossary(Generator.generateUri());
            return t;
        }).collect(Collectors.toSet());
        final Set<Term> internalParents = IntStream.range(0, 5).mapToObj(i -> {
            final Term t = Generator.generateTermWithId();
            t.setGlossary(glossaryUri);
            return t;
        }).collect(Collectors.toSet());
        final Set<Term> allParents = new HashSet<>(externalParents);
        allParents.addAll(internalParents);
        sut.setParentTerms(allParents);

        sut.splitExternalAndInternalParents();
        assertEquals(internalParents, sut.getParentTerms());
        assertEquals(externalParents, sut.getExternalParentTerms());
    }

    @Test
    void splitExternalAndInternalParentsDoesNothingWhenTermHasNoParents() {
        final Term sut = Generator.generateTermWithId();
        sut.splitExternalAndInternalParents();
        assertThat(sut.getParentTerms(), anyOf(nullValue(), emptyCollectionOf(Term.class)));
        assertThat(sut.getExternalParentTerms(), anyOf(nullValue(), emptyCollectionOf(Term.class)));
=======
    void toCsvIncludesRelatedAndInverseRelatedTerms() {
        final Term sut = Generator.generateMultiLingualTerm(Environment.LANGUAGE, "cs");
        sut.setVocabulary(Generator.generateUri());
        sut.setRelated(IntStream.range(0, 5)
                                .mapToObj(i -> new TermInfo(Generator.generateTermWithId(sut.getVocabulary())))
                                .collect(Collectors.toSet()));
        sut.setInverseRelated(IntStream.range(0, 5)
                                       .mapToObj(i -> new TermInfo(Generator.generateTermWithId(sut.getVocabulary())))
                                       .collect(Collectors.toSet()));
        final String result = sut.toCsv();
        final String[] items = result.split(",");
        final String related = items[10];
        assertTrue(related.matches(".+;.+"));
        sut.getRelated().forEach(t -> assertTrue(related.contains(t.getUri().toString())));
        sut.getInverseRelated().forEach(t -> assertTrue(related.contains(t.getUri().toString())));
    }

    @Test
    void toCsvIncludesRelatedMatchAndInverseRelatedMatchTerms() {
        final Term sut = Generator.generateMultiLingualTerm(Environment.LANGUAGE, "cs");
        sut.setVocabulary(Generator.generateUri());
        sut.setRelatedMatch(IntStream.range(0, 5).mapToObj(i -> new TermInfo(Generator.generateTermWithId()))
                                     .collect(Collectors.toSet()));
        sut.setInverseRelatedMatch(IntStream.range(0, 5).mapToObj(i -> new TermInfo(Generator.generateTermWithId()))
                                            .collect(Collectors.toSet()));
        final String result = sut.toCsv();
        final String[] items = result.split(",");
        final String related = items[11];
        assertTrue(related.matches(".+;.+"));
        sut.getRelatedMatch().forEach(t -> assertTrue(related.contains(t.getUri().toString())));
        sut.getInverseRelatedMatch().forEach(t -> assertTrue(related.contains(t.getUri().toString())));
    }

    @Test
    void toCsvIncludesExactMatchAndInverseExactMatchTerms() {
        final Term sut = Generator.generateMultiLingualTerm(Environment.LANGUAGE, "cs");
        sut.setVocabulary(Generator.generateUri());
        sut.setExactMatchTerms(IntStream.range(0, 5).mapToObj(i -> new TermInfo(Generator.generateTermWithId()))
                                        .collect(Collectors.toSet()));
        sut.setInverseExactMatchTerms(IntStream.range(0, 5).mapToObj(i -> new TermInfo(Generator.generateTermWithId()))
                                               .collect(Collectors.toSet()));
        final String result = sut.toCsv();
        final String[] items = result.split(",");
        final String related = items[12];
        assertTrue(related.matches(".+;.+"));
        sut.getExactMatchTerms().forEach(t -> assertTrue(related.contains(t.getUri().toString())));
        sut.getInverseExactMatchTerms().forEach(t -> assertTrue(related.contains(t.getUri().toString())));
    }

    @Test
    void toExcelIncludesRelatedAndInverseRelatedTerms() {
        final Term sut = Generator.generateMultiLingualTerm(Environment.LANGUAGE, "cs");
        sut.setVocabulary(Generator.generateUri());
        sut.setRelated(IntStream.range(0, 5)
                                .mapToObj(i -> new TermInfo(Generator.generateTermWithId(sut.getVocabulary())))
                                .collect(Collectors.toSet()));
        sut.setInverseRelated(IntStream.range(0, 5)
                                       .mapToObj(i -> new TermInfo(Generator.generateTermWithId(sut.getVocabulary())))
                                       .collect(Collectors.toSet()));

        final XSSFRow row = generateExcel();
        sut.toExcel(row);
        final String related = row.getCell(10).getStringCellValue();
        assertTrue(related.matches(".+;.+"));
        sut.getRelated().forEach(t -> assertTrue(related.contains(t.getUri().toString())));
        sut.getInverseRelated().forEach(t -> assertTrue(related.contains(t.getUri().toString())));
    }

    @Test
    void toExcelIncludesRelatedMatchAndInverseRelatedMatchTerms() {
        final Term sut = Generator.generateMultiLingualTerm(Environment.LANGUAGE, "cs");
        sut.setVocabulary(Generator.generateUri());
        sut.setRelatedMatch(IntStream.range(0, 5).mapToObj(i -> new TermInfo(Generator.generateTermWithId()))
                                     .collect(Collectors.toSet()));
        sut.setInverseRelatedMatch(IntStream.range(0, 5).mapToObj(i -> new TermInfo(Generator.generateTermWithId()))
                                            .collect(Collectors.toSet()));

        final XSSFRow row = generateExcel();
        sut.toExcel(row);
        final String relatedMatch = row.getCell(11).getStringCellValue();
        assertTrue(relatedMatch.matches(".+;.+"));
        sut.getRelatedMatch().forEach(t -> assertTrue(relatedMatch.contains(t.getUri().toString())));
        sut.getInverseRelatedMatch().forEach(t -> assertTrue(relatedMatch.contains(t.getUri().toString())));
    }

    @Test
    void toExcelIncludesExactMatchAndInverseExactMatchTerms() {
        final Term sut = Generator.generateMultiLingualTerm(Environment.LANGUAGE, "cs");
        sut.setVocabulary(Generator.generateUri());
        sut.setExactMatchTerms(IntStream.range(0, 5).mapToObj(i -> new TermInfo(Generator.generateTermWithId()))
                                        .collect(Collectors.toSet()));
        sut.setInverseExactMatchTerms(IntStream.range(0, 5).mapToObj(i -> new TermInfo(Generator.generateTermWithId()))
                                               .collect(Collectors.toSet()));

        final XSSFRow row = generateExcel();
        sut.toExcel(row);
        final String exactMatch = row.getCell(12).getStringCellValue();
        assertTrue(exactMatch.matches(".+;.+"));
        sut.getExactMatchTerms().forEach(t -> assertTrue(exactMatch.contains(t.getUri().toString())));
        sut.getInverseExactMatchTerms().forEach(t -> assertTrue(exactMatch.contains(t.getUri().toString())));
>>>>>>> 849c1a7e
    }
}<|MERGE_RESOLUTION|>--- conflicted
+++ resolved
@@ -19,7 +19,6 @@
 import cz.cvut.kbss.termit.environment.Environment;
 import cz.cvut.kbss.termit.environment.Generator;
 import cz.cvut.kbss.termit.util.Vocabulary;
-import org.apache.lucene.geo.GeoEncodingUtils;
 import org.apache.poi.xssf.usermodel.XSSFRow;
 import org.apache.poi.xssf.usermodel.XSSFSheet;
 import org.apache.poi.xssf.usermodel.XSSFWorkbook;
@@ -201,11 +200,7 @@
         assertEquals(term.getUri().toString(), row.getCell(0).getStringCellValue());
         term.getLabel().getValue().values()
             .forEach(v -> assertThat(row.getCell(1).getStringCellValue(), containsString(v)));
-<<<<<<< HEAD
-        assertEquals(11, row.getLastCellNum());
-=======
         assertEquals(Term.EXPORT_COLUMNS.size(), row.getLastCellNum());
->>>>>>> 849c1a7e
     }
 
     @Test
@@ -290,36 +285,24 @@
         sut.getHiddenLabels().forEach(ms -> ms.getValue().values()
                                               .forEach(v -> assertThat(row.getCell(3).getStringCellValue(),
                                                       containsString(v))));
-<<<<<<< HEAD
-=======
     }
 
     private XSSFRow generateExcel() {
         final XSSFWorkbook wb = new XSSFWorkbook();
         final XSSFSheet sheet = wb.createSheet("test");
         return sheet.createRow(0);
->>>>>>> 849c1a7e
     }
 
     @Test
     void consolidateInferredCopiesInverseRelatedTermsToRelated() {
         final Term sut = Generator.generateMultiLingualTerm(Environment.LANGUAGE, "cs");
         sut.setVocabulary(Generator.generateUri());
-<<<<<<< HEAD
-        sut.setRelated(
-                IntStream.range(0, 5).mapToObj(i -> new TermInfo(Generator.generateTermWithId(sut.getVocabulary())))
-                         .collect(Collectors.toSet()));
-        sut.setInverseRelated(
-                IntStream.range(0, 5).mapToObj(i -> new TermInfo(Generator.generateTermWithId(sut.getVocabulary())))
-                         .collect(Collectors.toSet()));
-=======
         sut.setRelated(IntStream.range(0, 5)
                                 .mapToObj(i -> new TermInfo(Generator.generateTermWithId(sut.getVocabulary())))
                                 .collect(Collectors.toSet()));
         sut.setInverseRelated(IntStream.range(0, 5)
                                        .mapToObj(i -> new TermInfo(Generator.generateTermWithId(sut.getVocabulary())))
                                        .collect(Collectors.toSet()));
->>>>>>> 849c1a7e
         final int originalRelatedSize = sut.getRelated().size();
 
         sut.consolidateInferred();
@@ -330,12 +313,8 @@
     @Test
     void consolidateInferredCopiesInverseRelatedMatchTermsToRelatedMatch() {
         final Term sut = Generator.generateTermWithId();
-        sut.setRelatedMatch(
-                IntStream.range(0, 5).mapToObj(i -> new TermInfo(Generator.generateTermWithId(Generator.generateUri())))
-                         .collect(Collectors.toSet()));
-        sut.setInverseRelatedMatch(
-                IntStream.range(0, 5).mapToObj(i -> new TermInfo(Generator.generateTermWithId(Generator.generateUri())))
-                         .collect(Collectors.toSet()));
+        sut.setRelatedMatch(IntStream.range(0,5).mapToObj(i -> new TermInfo(Generator.generateTermWithId(Generator.generateUri()))).collect(Collectors.toSet()));
+        sut.setInverseRelatedMatch(IntStream.range(0,5).mapToObj(i -> new TermInfo(Generator.generateTermWithId(Generator.generateUri()))).collect(Collectors.toSet()));
         final int originalRelatedMatchSize = sut.getRelatedMatch().size();
 
         sut.consolidateInferred();
@@ -358,7 +337,109 @@
     }
 
     @Test
-<<<<<<< HEAD
+    void toCsvIncludesRelatedAndInverseRelatedTerms() {
+        final Term sut = Generator.generateMultiLingualTerm(Environment.LANGUAGE, "cs");
+        sut.setVocabulary(Generator.generateUri());
+        sut.setRelated(IntStream.range(0, 5)
+                                .mapToObj(i -> new TermInfo(Generator.generateTermWithId(sut.getVocabulary())))
+                                .collect(Collectors.toSet()));
+        sut.setInverseRelated(IntStream.range(0, 5)
+                                       .mapToObj(i -> new TermInfo(Generator.generateTermWithId(sut.getVocabulary())))
+                                       .collect(Collectors.toSet()));
+        final String result = sut.toCsv();
+        final String[] items = result.split(",");
+        final String related = items[10];
+        assertTrue(related.matches(".+;.+"));
+        sut.getRelated().forEach(t -> assertTrue(related.contains(t.getUri().toString())));
+        sut.getInverseRelated().forEach(t -> assertTrue(related.contains(t.getUri().toString())));
+    }
+
+    @Test
+    void toCsvIncludesRelatedMatchAndInverseRelatedMatchTerms() {
+        final Term sut = Generator.generateMultiLingualTerm(Environment.LANGUAGE, "cs");
+        sut.setVocabulary(Generator.generateUri());
+        sut.setRelatedMatch(IntStream.range(0, 5).mapToObj(i -> new TermInfo(Generator.generateTermWithId()))
+                                     .collect(Collectors.toSet()));
+        sut.setInverseRelatedMatch(IntStream.range(0, 5).mapToObj(i -> new TermInfo(Generator.generateTermWithId()))
+                                            .collect(Collectors.toSet()));
+        final String result = sut.toCsv();
+        final String[] items = result.split(",");
+        final String related = items[11];
+        assertTrue(related.matches(".+;.+"));
+        sut.getRelatedMatch().forEach(t -> assertTrue(related.contains(t.getUri().toString())));
+        sut.getInverseRelatedMatch().forEach(t -> assertTrue(related.contains(t.getUri().toString())));
+    }
+
+    @Test
+    void toCsvIncludesExactMatchAndInverseExactMatchTerms() {
+        final Term sut = Generator.generateMultiLingualTerm(Environment.LANGUAGE, "cs");
+        sut.setVocabulary(Generator.generateUri());
+        sut.setExactMatchTerms(IntStream.range(0, 5).mapToObj(i -> new TermInfo(Generator.generateTermWithId()))
+                                        .collect(Collectors.toSet()));
+        sut.setInverseExactMatchTerms(IntStream.range(0, 5).mapToObj(i -> new TermInfo(Generator.generateTermWithId()))
+                                               .collect(Collectors.toSet()));
+        final String result = sut.toCsv();
+        final String[] items = result.split(",");
+        final String related = items[12];
+        assertTrue(related.matches(".+;.+"));
+        sut.getExactMatchTerms().forEach(t -> assertTrue(related.contains(t.getUri().toString())));
+        sut.getInverseExactMatchTerms().forEach(t -> assertTrue(related.contains(t.getUri().toString())));
+    }
+
+    @Test
+    void toExcelIncludesRelatedAndInverseRelatedTerms() {
+        final Term sut = Generator.generateMultiLingualTerm(Environment.LANGUAGE, "cs");
+        sut.setVocabulary(Generator.generateUri());
+        sut.setRelated(IntStream.range(0, 5)
+                                .mapToObj(i -> new TermInfo(Generator.generateTermWithId(sut.getVocabulary())))
+                                .collect(Collectors.toSet()));
+        sut.setInverseRelated(IntStream.range(0, 5)
+                                       .mapToObj(i -> new TermInfo(Generator.generateTermWithId(sut.getVocabulary())))
+                                       .collect(Collectors.toSet()));
+
+        final XSSFRow row = generateExcel();
+        sut.toExcel(row);
+        final String related = row.getCell(10).getStringCellValue();
+        assertTrue(related.matches(".+;.+"));
+        sut.getRelated().forEach(t -> assertTrue(related.contains(t.getUri().toString())));
+        sut.getInverseRelated().forEach(t -> assertTrue(related.contains(t.getUri().toString())));
+    }
+
+    @Test
+    void toExcelIncludesRelatedMatchAndInverseRelatedMatchTerms() {
+        final Term sut = Generator.generateMultiLingualTerm(Environment.LANGUAGE, "cs");
+        sut.setVocabulary(Generator.generateUri());
+        sut.setRelatedMatch(IntStream.range(0, 5).mapToObj(i -> new TermInfo(Generator.generateTermWithId()))
+                                     .collect(Collectors.toSet()));
+        sut.setInverseRelatedMatch(IntStream.range(0, 5).mapToObj(i -> new TermInfo(Generator.generateTermWithId()))
+                                            .collect(Collectors.toSet()));
+
+        final XSSFRow row = generateExcel();
+        sut.toExcel(row);
+        final String relatedMatch = row.getCell(11).getStringCellValue();
+        assertTrue(relatedMatch.matches(".+;.+"));
+        sut.getRelatedMatch().forEach(t -> assertTrue(relatedMatch.contains(t.getUri().toString())));
+        sut.getInverseRelatedMatch().forEach(t -> assertTrue(relatedMatch.contains(t.getUri().toString())));
+    }
+
+    @Test
+    void toExcelIncludesExactMatchAndInverseExactMatchTerms() {
+        final Term sut = Generator.generateMultiLingualTerm(Environment.LANGUAGE, "cs");
+        sut.setVocabulary(Generator.generateUri());
+        sut.setExactMatchTerms(IntStream.range(0, 5).mapToObj(i -> new TermInfo(Generator.generateTermWithId()))
+                                        .collect(Collectors.toSet()));
+        sut.setInverseExactMatchTerms(IntStream.range(0, 5).mapToObj(i -> new TermInfo(Generator.generateTermWithId()))
+                                               .collect(Collectors.toSet()));
+
+        final XSSFRow row = generateExcel();
+        sut.toExcel(row);
+        final String exactMatch = row.getCell(12).getStringCellValue();
+        assertTrue(exactMatch.matches(".+;.+"));
+        sut.getExactMatchTerms().forEach(t -> assertTrue(exactMatch.contains(t.getUri().toString())));
+        sut.getInverseExactMatchTerms().forEach(t -> assertTrue(exactMatch.contains(t.getUri().toString())));
+    }
+
+    @Test
     void addParentTermAddsSpecifiedTermToParentsWhenItIsFromSameGlossary() {
         final cz.cvut.kbss.termit.model.Vocabulary vocabulary = Generator.generateVocabularyWithId();
         vocabulary.getGlossary().setUri(Generator.generateUri());
@@ -440,107 +521,5 @@
         sut.splitExternalAndInternalParents();
         assertThat(sut.getParentTerms(), anyOf(nullValue(), emptyCollectionOf(Term.class)));
         assertThat(sut.getExternalParentTerms(), anyOf(nullValue(), emptyCollectionOf(Term.class)));
-=======
-    void toCsvIncludesRelatedAndInverseRelatedTerms() {
-        final Term sut = Generator.generateMultiLingualTerm(Environment.LANGUAGE, "cs");
-        sut.setVocabulary(Generator.generateUri());
-        sut.setRelated(IntStream.range(0, 5)
-                                .mapToObj(i -> new TermInfo(Generator.generateTermWithId(sut.getVocabulary())))
-                                .collect(Collectors.toSet()));
-        sut.setInverseRelated(IntStream.range(0, 5)
-                                       .mapToObj(i -> new TermInfo(Generator.generateTermWithId(sut.getVocabulary())))
-                                       .collect(Collectors.toSet()));
-        final String result = sut.toCsv();
-        final String[] items = result.split(",");
-        final String related = items[10];
-        assertTrue(related.matches(".+;.+"));
-        sut.getRelated().forEach(t -> assertTrue(related.contains(t.getUri().toString())));
-        sut.getInverseRelated().forEach(t -> assertTrue(related.contains(t.getUri().toString())));
-    }
-
-    @Test
-    void toCsvIncludesRelatedMatchAndInverseRelatedMatchTerms() {
-        final Term sut = Generator.generateMultiLingualTerm(Environment.LANGUAGE, "cs");
-        sut.setVocabulary(Generator.generateUri());
-        sut.setRelatedMatch(IntStream.range(0, 5).mapToObj(i -> new TermInfo(Generator.generateTermWithId()))
-                                     .collect(Collectors.toSet()));
-        sut.setInverseRelatedMatch(IntStream.range(0, 5).mapToObj(i -> new TermInfo(Generator.generateTermWithId()))
-                                            .collect(Collectors.toSet()));
-        final String result = sut.toCsv();
-        final String[] items = result.split(",");
-        final String related = items[11];
-        assertTrue(related.matches(".+;.+"));
-        sut.getRelatedMatch().forEach(t -> assertTrue(related.contains(t.getUri().toString())));
-        sut.getInverseRelatedMatch().forEach(t -> assertTrue(related.contains(t.getUri().toString())));
-    }
-
-    @Test
-    void toCsvIncludesExactMatchAndInverseExactMatchTerms() {
-        final Term sut = Generator.generateMultiLingualTerm(Environment.LANGUAGE, "cs");
-        sut.setVocabulary(Generator.generateUri());
-        sut.setExactMatchTerms(IntStream.range(0, 5).mapToObj(i -> new TermInfo(Generator.generateTermWithId()))
-                                        .collect(Collectors.toSet()));
-        sut.setInverseExactMatchTerms(IntStream.range(0, 5).mapToObj(i -> new TermInfo(Generator.generateTermWithId()))
-                                               .collect(Collectors.toSet()));
-        final String result = sut.toCsv();
-        final String[] items = result.split(",");
-        final String related = items[12];
-        assertTrue(related.matches(".+;.+"));
-        sut.getExactMatchTerms().forEach(t -> assertTrue(related.contains(t.getUri().toString())));
-        sut.getInverseExactMatchTerms().forEach(t -> assertTrue(related.contains(t.getUri().toString())));
-    }
-
-    @Test
-    void toExcelIncludesRelatedAndInverseRelatedTerms() {
-        final Term sut = Generator.generateMultiLingualTerm(Environment.LANGUAGE, "cs");
-        sut.setVocabulary(Generator.generateUri());
-        sut.setRelated(IntStream.range(0, 5)
-                                .mapToObj(i -> new TermInfo(Generator.generateTermWithId(sut.getVocabulary())))
-                                .collect(Collectors.toSet()));
-        sut.setInverseRelated(IntStream.range(0, 5)
-                                       .mapToObj(i -> new TermInfo(Generator.generateTermWithId(sut.getVocabulary())))
-                                       .collect(Collectors.toSet()));
-
-        final XSSFRow row = generateExcel();
-        sut.toExcel(row);
-        final String related = row.getCell(10).getStringCellValue();
-        assertTrue(related.matches(".+;.+"));
-        sut.getRelated().forEach(t -> assertTrue(related.contains(t.getUri().toString())));
-        sut.getInverseRelated().forEach(t -> assertTrue(related.contains(t.getUri().toString())));
-    }
-
-    @Test
-    void toExcelIncludesRelatedMatchAndInverseRelatedMatchTerms() {
-        final Term sut = Generator.generateMultiLingualTerm(Environment.LANGUAGE, "cs");
-        sut.setVocabulary(Generator.generateUri());
-        sut.setRelatedMatch(IntStream.range(0, 5).mapToObj(i -> new TermInfo(Generator.generateTermWithId()))
-                                     .collect(Collectors.toSet()));
-        sut.setInverseRelatedMatch(IntStream.range(0, 5).mapToObj(i -> new TermInfo(Generator.generateTermWithId()))
-                                            .collect(Collectors.toSet()));
-
-        final XSSFRow row = generateExcel();
-        sut.toExcel(row);
-        final String relatedMatch = row.getCell(11).getStringCellValue();
-        assertTrue(relatedMatch.matches(".+;.+"));
-        sut.getRelatedMatch().forEach(t -> assertTrue(relatedMatch.contains(t.getUri().toString())));
-        sut.getInverseRelatedMatch().forEach(t -> assertTrue(relatedMatch.contains(t.getUri().toString())));
-    }
-
-    @Test
-    void toExcelIncludesExactMatchAndInverseExactMatchTerms() {
-        final Term sut = Generator.generateMultiLingualTerm(Environment.LANGUAGE, "cs");
-        sut.setVocabulary(Generator.generateUri());
-        sut.setExactMatchTerms(IntStream.range(0, 5).mapToObj(i -> new TermInfo(Generator.generateTermWithId()))
-                                        .collect(Collectors.toSet()));
-        sut.setInverseExactMatchTerms(IntStream.range(0, 5).mapToObj(i -> new TermInfo(Generator.generateTermWithId()))
-                                               .collect(Collectors.toSet()));
-
-        final XSSFRow row = generateExcel();
-        sut.toExcel(row);
-        final String exactMatch = row.getCell(12).getStringCellValue();
-        assertTrue(exactMatch.matches(".+;.+"));
-        sut.getExactMatchTerms().forEach(t -> assertTrue(exactMatch.contains(t.getUri().toString())));
-        sut.getInverseExactMatchTerms().forEach(t -> assertTrue(exactMatch.contains(t.getUri().toString())));
->>>>>>> 849c1a7e
     }
 }