package cz.cvut.kbss.termit.service.repository;

import cz.cvut.kbss.termit.exception.VocabularyRemovalException;
import cz.cvut.kbss.termit.model.*;
import cz.cvut.kbss.termit.model.changetracking.AbstractChangeRecord;
import cz.cvut.kbss.termit.model.validation.ValidationResult;
import cz.cvut.kbss.termit.persistence.dao.AssetDao;
import cz.cvut.kbss.termit.persistence.dao.VocabularyDao;
import cz.cvut.kbss.termit.service.IdentifierResolver;
import cz.cvut.kbss.termit.service.business.TermService;
import cz.cvut.kbss.termit.service.business.VocabularyService;
import cz.cvut.kbss.termit.service.business.WorkspaceService;
import cz.cvut.kbss.termit.service.importer.VocabularyImportService;
import cz.cvut.kbss.termit.util.ConfigParam;
import org.springframework.beans.factory.annotation.Autowired;
import org.springframework.context.annotation.Lazy;
import org.springframework.lang.NonNull;
import org.springframework.stereotype.Service;
import org.springframework.transaction.annotation.Transactional;
import org.springframework.web.multipart.MultipartFile;

import javax.validation.Validator;
import java.net.URI;
import java.util.ArrayList;
import java.util.Collection;
import java.util.List;
import java.util.Objects;
import java.util.stream.Collectors;

@Service
public class VocabularyRepositoryService extends BaseAssetRepositoryService<Vocabulary> implements VocabularyService {

    private final IdentifierResolver idResolver;

    private final VocabularyDao vocabularyDao;

    private final TermService termService;

    private final ChangeRecordService changeRecordService;

    private final VocabularyImportService importService;

    private final WorkspaceService workspaceService;

    final ResourceRepositoryService resourceService;

    @Autowired
    public VocabularyRepositoryService(VocabularyDao vocabularyDao, IdentifierResolver idResolver,
                                       Validator validator, ChangeRecordService changeRecordService,
                                       @Lazy TermService termService, VocabularyImportService importService,
<<<<<<< HEAD
                                       WorkspaceService workspaceService) {
=======
                                       @Lazy ResourceRepositoryService resourceService) {
>>>>>>> 1672fac5
        super(validator);
        this.vocabularyDao = vocabularyDao;
        this.idResolver = idResolver;
        this.termService = termService;
        this.changeRecordService = changeRecordService;
        this.importService = importService;
<<<<<<< HEAD
        this.workspaceService = workspaceService;
=======
        this.resourceService = resourceService;
>>>>>>> 1672fac5
    }

    @Override
    protected AssetDao<Vocabulary> getPrimaryDao() {
        return vocabularyDao;
    }

    @Override
    public List<Vocabulary> findAll() {
        final List<Vocabulary> loaded = vocabularyDao.findAll(workspaceService.getCurrentWorkspace());
        return loaded.stream().map(this::postLoad).collect(Collectors.toList());
    }

    @Override
    protected void prePersist(@NonNull Vocabulary instance) {
        super.prePersist(instance);
        if (instance.getUri() == null) {
            instance.setUri(idResolver.generateIdentifier(ConfigParam.NAMESPACE_VOCABULARY,
                instance.getLabel()));
        }
        verifyIdentifierUnique(instance);
        if (instance.getGlossary() == null) {
            instance.setGlossary(new Glossary());
        }
        if (instance.getModel() == null) {
            instance.setModel(new Model());
        }
        if (instance.getDocument() != null) {
            instance.getDocument().setVocabulary(null);
        }
    }

    @Override
<<<<<<< HEAD
    public Collection<URI> getTransitiveDependencies(Vocabulary entity) {
        return vocabularyDao.getTransitiveDependencies(entity);
=======
    protected void preUpdate(Vocabulary instance) {
        super.preUpdate(instance);
        verifyVocabularyImports(instance);
    }

    @Override
    @Transactional
    public Vocabulary update(Vocabulary vNew) {
        final Vocabulary vOriginal = super.findRequired(vNew.getUri());
        resourceService.rewireDocumentsOnVocabularyUpdate(vOriginal, vNew);
        super.update(vNew);
        return vNew;
    }

    /**
     * Ensures that possible vocabulary import removals are not prevented by existing inter-vocabulary term
     * relationships (terms from the updated vocabulary having parents from vocabularies whose import has been
     * removed).
     */
    private void verifyVocabularyImports(Vocabulary update) {
        final Vocabulary original = findRequired(update.getUri());
        final Set<URI> removedImports = new HashSet<>(Utils.emptyIfNull(original.getImportedVocabularies()));
        removedImports.removeAll(Utils.emptyIfNull(update.getImportedVocabularies()));
        final Set<URI> invalid = removedImports.stream().filter(ri -> vocabularyDao
                .hasInterVocabularyTermRelationships(update.getUri(), ri)).collect(
                Collectors.toSet());
        if (!invalid.isEmpty()) {
            throw new VocabularyImportException("Cannot remove imports of vocabularies " + invalid +
                    ", there are still relationships between terms.",
                    "error.vocabulary.update.imports.danglingTermReferences");
        }
    }

    @Override
    public Collection<URI> getTransitivelyImportedVocabularies(Vocabulary entity) {
        return vocabularyDao.getTransitivelyImportedVocabularies(entity);
>>>>>>> 1672fac5
    }

    @Override
    public List<AbstractChangeRecord> getChanges(Vocabulary asset) {
        return changeRecordService.getChanges(asset);
    }

    @Override
    public List<AbstractChangeRecord> getChangesOfContent(Vocabulary asset) {
        final List<AbstractChangeRecord> changes = new ArrayList<>();
        for (final Term term : termService.findAll(asset)) {
            changes.addAll(termService.getChanges(term));
        }
        return changes;
    }

    @Override
    public Vocabulary importVocabulary(MultipartFile file) {
        Objects.requireNonNull(file);
        return importService.importVocabulary(file);
    }

    @Override
    public long getLastModified() {
        return vocabularyDao.getLastModified();
    }

    @Override
    public void remove(Vocabulary instance) {
        if (instance.getDocument() != null) {
            throw new VocabularyRemovalException(
                    "Removal of document vocabularies is not supported yet.");
        }

        final List<Vocabulary> vocabularies = vocabularyDao.getDependentVocabularies(instance);
        if (!vocabularies.isEmpty()) {
            throw new VocabularyRemovalException(
                    "Vocabulary cannot be removed. It is referenced from other vocabularies: "
                            + vocabularies.stream().map(Vocabulary::getLabel).collect(
                            Collectors.joining(", ")));
        }

        if (!termService.isEmpty(instance)) {
            throw new VocabularyRemovalException(
                    "Vocabulary cannot be removed. It contains terms.");
        }

        super.remove(instance);
    }

    @Transactional
    @Override
    public List<ValidationResult> validateContents(Vocabulary instance) {
        return vocabularyDao.validateContents(instance, workspaceService.getCurrentWorkspace());
    }
}<|MERGE_RESOLUTION|>--- conflicted
+++ resolved
@@ -48,22 +48,16 @@
     public VocabularyRepositoryService(VocabularyDao vocabularyDao, IdentifierResolver idResolver,
                                        Validator validator, ChangeRecordService changeRecordService,
                                        @Lazy TermService termService, VocabularyImportService importService,
-<<<<<<< HEAD
+                                       @Lazy ResourceRepositoryService resourceService,
                                        WorkspaceService workspaceService) {
-=======
-                                       @Lazy ResourceRepositoryService resourceService) {
->>>>>>> 1672fac5
         super(validator);
         this.vocabularyDao = vocabularyDao;
         this.idResolver = idResolver;
         this.termService = termService;
         this.changeRecordService = changeRecordService;
         this.importService = importService;
-<<<<<<< HEAD
         this.workspaceService = workspaceService;
-=======
         this.resourceService = resourceService;
->>>>>>> 1672fac5
     }
 
     @Override
@@ -97,16 +91,6 @@
     }
 
     @Override
-<<<<<<< HEAD
-    public Collection<URI> getTransitiveDependencies(Vocabulary entity) {
-        return vocabularyDao.getTransitiveDependencies(entity);
-=======
-    protected void preUpdate(Vocabulary instance) {
-        super.preUpdate(instance);
-        verifyVocabularyImports(instance);
-    }
-
-    @Override
     @Transactional
     public Vocabulary update(Vocabulary vNew) {
         final Vocabulary vOriginal = super.findRequired(vNew.getUri());
@@ -115,29 +99,9 @@
         return vNew;
     }
 
-    /**
-     * Ensures that possible vocabulary import removals are not prevented by existing inter-vocabulary term
-     * relationships (terms from the updated vocabulary having parents from vocabularies whose import has been
-     * removed).
-     */
-    private void verifyVocabularyImports(Vocabulary update) {
-        final Vocabulary original = findRequired(update.getUri());
-        final Set<URI> removedImports = new HashSet<>(Utils.emptyIfNull(original.getImportedVocabularies()));
-        removedImports.removeAll(Utils.emptyIfNull(update.getImportedVocabularies()));
-        final Set<URI> invalid = removedImports.stream().filter(ri -> vocabularyDao
-                .hasInterVocabularyTermRelationships(update.getUri(), ri)).collect(
-                Collectors.toSet());
-        if (!invalid.isEmpty()) {
-            throw new VocabularyImportException("Cannot remove imports of vocabularies " + invalid +
-                    ", there are still relationships between terms.",
-                    "error.vocabulary.update.imports.danglingTermReferences");
-        }
-    }
-
     @Override
-    public Collection<URI> getTransitivelyImportedVocabularies(Vocabulary entity) {
-        return vocabularyDao.getTransitivelyImportedVocabularies(entity);
->>>>>>> 1672fac5
+    public Collection<URI> getTransitiveDependencies(Vocabulary entity) {
+        return vocabularyDao.getTransitiveDependencies(entity);
     }
 
     @Override
