--- conflicted
+++ resolved
@@ -66,12 +66,6 @@
             separator: /verze
     file:
         storage: /tmp/termit
-<<<<<<< HEAD
-    textAnalysis:
-        url: http://localhost:8081/annotace/annotate
-        languagesUrl: http://localhost:8081/annotace/languages
-=======
->>>>>>> 742a0174
     changetracking:
         context:
             extension: /zmeny
