<?xml version="1.0" encoding="UTF-8"?>
<project xmlns="http://maven.apache.org/POM/4.0.0"
         xmlns:xsi="http://www.w3.org/2001/XMLSchema-instance"
         xsi:schemaLocation="http://maven.apache.org/POM/4.0.0 http://maven.apache.org/xsd/maven-4.0.0.xsd">
    <modelVersion>4.0.0</modelVersion>

    <parent>
        <groupId>cz.cvut.kbss</groupId>
        <artifactId>kbss-project-parent</artifactId>
        <version>0.0.9</version>
    </parent>

    <artifactId>termit</artifactId>
    <version>2.14.0</version>
    <name>TermIt</name>
    <description>Terminology manager based on Semantic Web technologies.</description>
    <packaging>${packaging}</packaging>

    <!-- Required for the KBSS parent project -->
    <repositories>
        <repository>
            <id>kbss</id>
            <url>https://kbss.felk.cvut.cz/m2repo</url>
        </repository>
    </repositories>

    <properties>
        <java.version>11</java.version>
        <org.springframework.boot.version>2.7.5</org.springframework.boot.version>
        <org.springframework.version>5.3.23</org.springframework.version>
        <org.springframework.security.version>5.7.4</org.springframework.security.version>
        <org.springframework.data.version>2.7.5</org.springframework.data.version>
        <org.hibernate.validator.version>6.2.3.Final</org.hibernate.validator.version>
        <org.apache.tika.tika-core.version>2.5.0</org.apache.tika.tika-core.version>
        <cz.cvut.kbss.jopa.version>0.19.0</cz.cvut.kbss.jopa.version>
        <cz.cvut.kbss.jsonld.version>0.9.0</cz.cvut.kbss.jsonld.version>
        <org.aspectj.version>1.9.7</org.aspectj.version>

        <!-- Default value for deployment type property which should otherwise specified on command line -->
        <deployment>DEV</deployment>
        <packaging>jar</packaging>
        <spring.profiles.active/>
    </properties>

    <dependencyManagement>
        <dependencies>
            <dependency>
                <groupId>org.keycloak.bom</groupId>
                <artifactId>keycloak-adapter-bom</artifactId>
                <version>19.0.1</version>
                <type>pom</type>
                <scope>import</scope>
            </dependency>
        </dependencies>
    </dependencyManagement>

    <dependencies>
        <dependency>
            <groupId>com.github.sgov</groupId>
            <artifactId>sgov-validator</artifactId>
            <version>1.6.5</version>
        </dependency>

        <!-- https://mvnrepository.com/artifact/commons-codec/commons-codec -->
        <dependency>
            <groupId>commons-codec</groupId>
            <artifactId>commons-codec</artifactId>
            <version>1.15</version>
        </dependency>

        <dependency>
            <groupId>org.topbraid</groupId>
            <artifactId>shacl</artifactId>
            <version>1.3.2</version>
            <exclusions>
                <exclusion>
                    <groupId>org.antlr</groupId>
                    <artifactId>antlr4-runtime</artifactId>
                </exclusion>
                <exclusion>
                    <groupId>org.apache.jena</groupId>
                    <artifactId>jena-arq</artifactId>
                </exclusion>
            </exclusions>
        </dependency>

        <dependency>
            <groupId>org.mitre.dsmiley.httpproxy</groupId>
            <artifactId>smiley-http-proxy-servlet</artifactId>
            <version>1.12.1</version>
        </dependency>

        <!-- https://mvnrepository.com/artifact/org.apache.tika/tika-core -->
        <dependency>
            <groupId>org.apache.tika</groupId>
            <artifactId>tika-core</artifactId>
            <version>${org.apache.tika.tika-core.version}</version>
        </dependency>

        <!-- JOPA -->
        <dependency>
            <groupId>cz.cvut.kbss.jopa</groupId>
            <artifactId>jopa-impl</artifactId>
            <version>${cz.cvut.kbss.jopa.version}</version>
        </dependency>
        <dependency>
            <groupId>cz.cvut.kbss.jopa</groupId>
            <artifactId>ontodriver-rdf4j</artifactId>
            <version>${cz.cvut.kbss.jopa.version}</version>
        </dependency>
        <dependency>
            <groupId>org.apache.jena</groupId>
            <artifactId>jena-arq</artifactId>
            <version>4.4.0</version>
            <exclusions>
                <exclusion>
                    <groupId>com.fasterxml.jackson.core</groupId>
                    <artifactId>jackson-core</artifactId>
                </exclusion>
                <exclusion>
                    <groupId>com.fasterxml.jackson.core</groupId>
                    <artifactId>jackson-databind</artifactId>
                </exclusion>
            </exclusions>
        </dependency>
        <!-- For RDF/XML export -->
        <dependency>
            <groupId>org.eclipse.rdf4j</groupId>
            <artifactId>rdf4j-rio-rdfxml</artifactId>
            <version>3.7.7</version>
        </dependency>


        <!-- Spring declarative transactions with JOPA -->
        <dependency>
            <groupId>com.github.ledsoft</groupId>
            <artifactId>jopa-spring-transaction</artifactId>
            <version>0.1.2</version>
            <exclusions>
                <exclusion>
                    <groupId>org.springframework</groupId>
                    <artifactId>spring-tx</artifactId>
                </exclusion>
            </exclusions>
        </dependency>

        <!-- Spring -->
        <dependency>
            <groupId>org.springframework.boot</groupId>
            <artifactId>spring-boot-starter-web</artifactId>
            <version>${org.springframework.boot.version}</version>
            <exclusions>
                <exclusion>
                    <groupId>org.springframework.boot</groupId>
                    <artifactId>spring-boot-starter-tomcat</artifactId>
                </exclusion>
            </exclusions>
        </dependency>
        <dependency>
            <groupId>org.springframework.boot</groupId>
            <artifactId>spring-boot-starter-security</artifactId>
            <version>${org.springframework.boot.version}</version>
        </dependency>
        <dependency>
            <groupId>org.springframework.boot</groupId>
            <artifactId>spring-boot-starter-cache</artifactId>
            <version>${org.springframework.boot.version}</version>
        </dependency>
        <dependency>
            <groupId>org.springframework.boot</groupId>
            <artifactId>spring-boot-starter-mail</artifactId>
            <version>${org.springframework.boot.version}</version>
        </dependency>
        <dependency>
            <groupId>org.springframework.data</groupId>
            <artifactId>spring-data-commons</artifactId>
            <version>${org.springframework.data.version}</version>
        </dependency>
        <dependency>
            <groupId>org.springframework</groupId>
            <artifactId>spring-aspects</artifactId>
            <version>${org.springframework.version}</version>
        </dependency>
        <dependency>
            <groupId>org.springframework</groupId>
            <artifactId>spring-tx</artifactId>
            <version>${org.springframework.version}</version>
        </dependency>

        <!-- Keycloak -->
        <dependency>
            <groupId>org.keycloak</groupId>
            <artifactId>keycloak-spring-boot-starter</artifactId>
            <exclusions>
                <exclusion>
                    <groupId>com.fasterxml.jackson.core</groupId>
                    <artifactId>jackson-core</artifactId>
                </exclusion>
                <exclusion>
                    <groupId>com.fasterxml.jackson.core</groupId>
                    <artifactId>jackson-annotations</artifactId>
                </exclusion>
            </exclusions>
        </dependency>
        <dependency>
            <groupId>org.keycloak</groupId>
            <artifactId>keycloak-common</artifactId>
            <!-- work only with 18.0.2 and older -->
            <version>18.0.2</version>
        </dependency>
<<<<<<< HEAD

=======
>>>>>>> fdd96d3b

        <!-- JWT support for Java -->
        <dependency>
            <groupId>io.jsonwebtoken</groupId>
            <artifactId>jjwt-impl</artifactId>
            <version>0.11.5</version>
        </dependency>
        <dependency>
            <groupId>io.jsonwebtoken</groupId>
            <artifactId>jjwt-jackson</artifactId>
            <version>0.11.5</version>
            <exclusions>
                <exclusion>
                    <groupId>com.fasterxml.jackson.core</groupId>
                    <artifactId>jackson-databind</artifactId>
                </exclusion>
            </exclusions>
        </dependency>

        <dependency>
            <groupId>com.googlecode.json-simple</groupId>
            <artifactId>json-simple</artifactId>
            <version>1.1.1</version>
            <exclusions>
                <exclusion>
                    <groupId>junit</groupId>
                    <artifactId>junit</artifactId>
                </exclusion>
            </exclusions>
        </dependency>

        <!-- JSON-LD support -->
        <dependency>
            <groupId>cz.cvut.kbss.jsonld</groupId>
            <artifactId>jb4jsonld-jackson</artifactId>
            <version>${cz.cvut.kbss.jsonld.version}</version>
        </dependency>

        <!-- Servlet-API -->
        <dependency>
            <groupId>javax.servlet</groupId>
            <artifactId>javax.servlet-api</artifactId>
            <version>4.0.1</version>
            <scope>provided</scope>
        </dependency>

        <!-- Java bean validation (JSR 380) -->
        <dependency>
            <groupId>org.hibernate.validator</groupId>
            <artifactId>hibernate-validator</artifactId>
            <version>${org.hibernate.validator.version}</version>
        </dependency>
        <dependency>
            <groupId>javax.el</groupId>
            <artifactId>javax.el-api</artifactId>
            <version>3.0.0</version>
        </dependency>
        <dependency>
            <groupId>org.glassfish.web</groupId>
            <artifactId>javax.el</artifactId>
            <version>2.2.6</version>
        </dependency>

        <!-- jsoup for HTML/XML processing -->
        <dependency>
            <groupId>org.jsoup</groupId>
            <artifactId>jsoup</artifactId>
            <version>1.15.3</version>
        </dependency>

        <!-- Logging -->
        <dependency>
            <groupId>org.slf4j</groupId>
            <artifactId>slf4j-api</artifactId>
        </dependency>
        <dependency>
            <groupId>ch.qos.logback</groupId>
            <artifactId>logback-classic</artifactId>
        </dependency>

        <!-- Apache POI (Excel support) -->
        <dependency>
            <groupId>org.apache.poi</groupId>
            <artifactId>poi-ooxml</artifactId>
            <version>5.2.2</version>
        </dependency>

        <!-- Apache Velocity for templating -->
        <dependency>
            <groupId>org.apache.velocity</groupId>
            <artifactId>velocity-engine-core</artifactId>
            <version>2.3</version>
        </dependency>

        <!-- Java Melody Monitoring -->
        <dependency>
            <groupId>net.bull.javamelody</groupId>
            <artifactId>javamelody-spring-boot-starter</artifactId>
            <version>1.91.0</version>
        </dependency>

        <!-- Caching -->
        <dependency>
            <groupId>javax.cache</groupId>
            <artifactId>cache-api</artifactId>
            <version>1.0.0</version>
        </dependency>
        <dependency>
            <groupId>org.ehcache</groupId>
            <artifactId>ehcache</artifactId>
            <version>3.9.4</version>
        </dependency>
        <dependency>
            <groupId>org.glassfish.jaxb</groupId>
            <artifactId>jaxb-runtime</artifactId>
            <version>2.3.6</version>
            <scope>runtime</scope>
        </dependency>

        <!-- Test dependencies -->
        <dependency>
            <groupId>org.hamcrest</groupId>
            <artifactId>hamcrest</artifactId>
            <scope>test</scope>
        </dependency>
        <dependency>
            <groupId>org.junit.jupiter</groupId>
            <artifactId>junit-jupiter-api</artifactId>
            <scope>test</scope>
        </dependency>
        <dependency>
            <groupId>org.junit.jupiter</groupId>
            <artifactId>junit-jupiter-engine</artifactId>
            <scope>test</scope>
        </dependency>
        <dependency>
            <groupId>org.mockito</groupId>
            <artifactId>mockito-core</artifactId>
            <scope>test</scope>
        </dependency>
        <dependency>
            <groupId>org.springframework.boot</groupId>
            <artifactId>spring-boot-starter-test</artifactId>
            <version>${org.springframework.boot.version}</version>
            <scope>test</scope>
        </dependency>
        <dependency>
            <groupId>org.springframework.security</groupId>
            <artifactId>spring-security-test</artifactId>
            <version>${org.springframework.security.version}</version>
            <scope>test</scope>
        </dependency>
    </dependencies>

    <profiles>
        <!-- Deployment type profiles -->
        <profile>
            <!-- Project is built as an executable JAR with an embedded Tomcat -->
            <id>standalone</id>
            <activation>
                <activeByDefault>true</activeByDefault>
            </activation>
            <properties>
                <packaging>jar</packaging>
            </properties>
            <dependencies>
                <dependency>
                    <groupId>org.springframework.boot</groupId>
                    <artifactId>spring-boot-starter-tomcat</artifactId>
                    <version>${org.springframework.boot.version}</version>
                </dependency>
            </dependencies>
        </profile>
        <profile>
            <!-- Project is built as a deployable WAR -->
            <id>war</id>
            <properties>
                <packaging>war</packaging>
            </properties>
            <dependencies>
                <dependency>
                    <groupId>org.springframework.boot</groupId>
                    <artifactId>spring-boot-starter-tomcat</artifactId>
                    <version>${org.springframework.boot.version}</version>
                    <scope>provided</scope>
                </dependency>
            </dependencies>
            <build>
                <plugins>
                    <plugin>
                        <groupId>org.apache.maven.plugins</groupId>
                        <artifactId>maven-war-plugin</artifactId>
                        <version>3.3.1</version>
                        <configuration>
                            <warName>termit</warName>
                        </configuration>
                    </plugin>
                </plugins>
            </build>
        </profile>

        <profile>
            <id>dev</id>
            <activation>
                <activeByDefault>true</activeByDefault>
            </activation>
        </profile>
        <profile>
            <id>production</id>
            <properties>
                <profile.name>production</profile.name>
            </properties>
            <build>
                <plugins>
                    <plugin>
                        <groupId>com.google.code.maven-replacer-plugin</groupId>
                        <artifactId>replacer</artifactId>
                        <version>1.5.3</version>
                        <executions>
                            <execution>
                                <id>admin-jmx-name</id>
                                <phase>process-sources</phase>
                                <goals>
                                    <goal>replace</goal>
                                </goals>
                                <configuration>
                                    <file>
                                        ${project.basedir}/src/main/java/cz/cvut/kbss/termit/service/jmx/AppAdminBean.java
                                    </file>
                                    <outputFile>
                                        ${project.basedir}/src/main/java/cz/cvut/kbss/termit/service/jmx/AppAdminBean.java
                                    </outputFile>
                                    <regex>false</regex>
                                    <token>TermItAdminBean</token>
                                    <value>TermItAdminBean-${deployment}</value>
                                </configuration>
                            </execution>
                            <execution>
                                <phase>prepare-package</phase>
                                <goals>
                                    <goal>replace</goal>
                                </goals>
                            </execution>
                        </executions>
                    </plugin>
                </plugins>
            </build>
        </profile>

        <!-- Profiles for storages. Important for correct full text search functionality -->
        <profile>
            <id>rdf4j</id>
            <properties>
                <profile.name>rdf4j</profile.name>
                <spring.profiles.active>lucene</spring.profiles.active>
            </properties>
        </profile>
        <profile>
            <id>graphdb</id>
            <properties>
                <profile.name>graphdb</profile.name>
                <spring.profiles.active>lucene</spring.profiles.active>
            </properties>
        </profile>
    </profiles>

    <build>
        <finalName>termit</finalName>
        <resources>
            <resource>
                <directory>src/main/resources</directory>
                <filtering>true</filtering>
            </resource>
        </resources>
        <plugins>
            <plugin>
                <groupId>org.apache.maven.plugins</groupId>
                <artifactId>maven-compiler-plugin</artifactId>
                <configuration>
                    <annotationProcessorPaths>
                        <path>
                            <groupId>org.hibernate.validator</groupId>
                            <artifactId>hibernate-validator-annotation-processor</artifactId>
                            <version>${org.hibernate.validator.version}</version>
                        </path>
                    </annotationProcessorPaths>
                    <source>${java.version}</source>
                    <target>${java.version}</target>
                </configuration>
            </plugin>
            <plugin>
                <groupId>org.codehaus.mojo</groupId>
                <artifactId>aspectj-maven-plugin</artifactId>
                <version>1.14.0</version>
                <configuration>
                    <complianceLevel>${java.version}</complianceLevel>
                    <source>${java.version}</source>
                    <target>${java.version}</target>
                    <aspectLibraries>
                        <aspectLibrary>
                            <groupId>cz.cvut.kbss.jopa</groupId>
                            <artifactId>jopa-impl</artifactId>
                        </aspectLibrary>
                        <aspectLibrary>
                            <groupId>org.springframework</groupId>
                            <artifactId>spring-aspects</artifactId>
                        </aspectLibrary>
                    </aspectLibraries>
                </configuration>
                <dependencies>
                    <dependency>
                        <groupId>org.aspectj</groupId>
                        <artifactId>aspectjtools</artifactId>
                        <version>${org.aspectj.version}</version>
                    </dependency>
                    <dependency>
                        <groupId>org.aspectj</groupId>
                        <artifactId>aspectjrt</artifactId>
                        <version>${org.aspectj.version}</version>
                    </dependency>
                </dependencies>
                <executions>
                    <execution>
                        <id>main</id>
                        <phase>process-classes</phase>
                        <goals>
                            <goal>compile</goal>
                            <!-- use this goal to weave all your main classes -->
                        </goals>
                    </execution>
                    <execution>
                        <id>test</id>
                        <phase>process-test-classes</phase>
                        <goals>
                            <goal>test-compile</goal>
                            <!-- use this goal to weave all your test classes -->
                        </goals>
                    </execution>
                </executions>
            </plugin>
            <plugin>
                <groupId>org.springframework.boot</groupId>
                <artifactId>spring-boot-maven-plugin</artifactId>
                <version>${org.springframework.boot.version}</version>
                <executions>
                    <execution>
                        <goals>
                            <goal>repackage</goal>
                        </goals>
                    </execution>
                </executions>
            </plugin>
            <plugin>
                <!-- Generate entity classes from OWL integrity constraints -->
                <groupId>cz.cvut.kbss.jopa</groupId>
                <artifactId>jopa-maven-plugin</artifactId>
                <version>${cz.cvut.kbss.jopa.version}</version>
                <configuration>
                    <package>cz.cvut.kbss.termit.util</package>
                    <output-directory>${project.basedir}/src/main/generated-sources</output-directory>
                    <ontology-iri>http://onto.fel.cvut.cz/ontologies/application/termit</ontology-iri>
                    <mapping-file>${project.basedir}/src/main/resources/mapping</mapping-file>
                    <whole-ontology-as-ics>true</whole-ontology-as-ics>
                    <vocabulary-only>true</vocabulary-only>
                    <ignore-failed-imports>true</ignore-failed-imports>
                </configuration>
                <executions>
                    <execution>
                        <id>generate-vocabulary</id>
                        <phase>generate-sources</phase>
                        <goals>
                            <goal>owl2java-transform</goal>
                        </goals>
                    </execution>
                </executions>
            </plugin>
            <plugin>
                <groupId>org.apache.maven.plugins</groupId>
                <artifactId>maven-surefire-plugin</artifactId>
            </plugin>
            <!-- Code coverage plugin -->
            <plugin>
                <groupId>org.jacoco</groupId>
                <artifactId>jacoco-maven-plugin</artifactId>
                <version>0.8.8</version>
                <executions>
                    <execution>
                        <goals>
                            <goal>prepare-agent</goal>
                        </goals>
                    </execution>
                    <execution>
                        <id>report</id>
                        <phase>prepare-package</phase>
                        <goals>
                            <goal>report</goal>
                        </goals>
                    </execution>
                </executions>
            </plugin>
            <plugin>
                <groupId>org.codehaus.mojo</groupId>
                <artifactId>build-helper-maven-plugin</artifactId>
                <version>1.10</version>
                <executions>
                    <execution>
                        <id>add-source</id>
                        <phase>generate-sources</phase>
                        <goals>
                            <goal>add-source</goal>
                        </goals>
                        <configuration>
                            <sources>
                                <source>src/main/generated-sources</source>
                            </sources>
                        </configuration>
                    </execution>
                </executions>
            </plugin>
            <plugin>
                <groupId>org.apache.maven.plugins</groupId>
                <artifactId>maven-resources-plugin</artifactId>
                <version>3.2.0</version>
                <executions>
                    <execution>
                        <id>copy-resources</id>
                        <phase>prepare-package</phase>
                        <goals>
                            <goal>copy-resources</goal>
                        </goals>
                        <configuration>
                            <overwrite>true</overwrite>
                            <outputDirectory>${basedir}/target/classes</outputDirectory>
                            <resources>
                                <resource>
                                    <directory>profile/${profile.name}</directory>
                                    <includes>
                                        <include>query/*.rq</include>
                                    </includes>
                                </resource>
                            </resources>
                        </configuration>
                    </execution>
                </executions>
            </plugin>
        </plugins>
    </build>
</project><|MERGE_RESOLUTION|>--- conflicted
+++ resolved
@@ -208,10 +208,7 @@
             <!-- work only with 18.0.2 and older -->
             <version>18.0.2</version>
         </dependency>
-<<<<<<< HEAD
-
-=======
->>>>>>> fdd96d3b
+
 
         <!-- JWT support for Java -->
         <dependency>
