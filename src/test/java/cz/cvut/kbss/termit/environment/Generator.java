--- conflicted
+++ resolved
@@ -27,13 +27,10 @@
 import cz.cvut.kbss.termit.model.resource.Document;
 import cz.cvut.kbss.termit.model.resource.File;
 import cz.cvut.kbss.termit.model.resource.Resource;
-<<<<<<< HEAD
 import org.eclipse.rdf4j.model.IRI;
 import org.eclipse.rdf4j.model.Statement;
-=======
 import cz.cvut.kbss.termit.util.Constants;
 import java.util.Arrays;
->>>>>>> 224a58a9
 import org.eclipse.rdf4j.model.ValueFactory;
 import org.eclipse.rdf4j.model.impl.SimpleValueFactory;
 import org.eclipse.rdf4j.model.vocabulary.RDF;
@@ -359,25 +356,19 @@
     }
 
     /**
-<<<<<<< HEAD
      * Simulates inference of the "je-pojmem-ze-slovniku" relationship between a term and its vocabulary.
-=======
-     * Simulates inference of the "je-pojmem-ze-slovniku" relationship between a term and its
-     * vocabulary.
->>>>>>> 224a58a9
      *
      * @param term          Term in vocabulary
      * @param vocabularyIri Vocabulary identifier
      * @param em            Transactional entity manager to unwrap repository connection from
      */
-    public static void addTermInVocabularyRelationship(Term term, URI vocabularyIri,
-                                                       EntityManager em) {
+    public static void addTermInVocabularyRelationship(Term term, URI vocabularyIri, EntityManager em) {
         final Repository repo = em.unwrap(Repository.class);
         try (RepositoryConnection conn = repo.getConnection()) {
             final ValueFactory vf = conn.getValueFactory();
             conn.add(vf.createIRI(term.getUri().toString()),
-                vf.createIRI(cz.cvut.kbss.termit.util.Vocabulary.s_p_je_pojmem_ze_slovniku),
-                vf.createIRI(vocabularyIri.toString()));
+                    vf.createIRI(cz.cvut.kbss.termit.util.Vocabulary.s_p_je_pojmem_ze_slovniku),
+                    vf.createIRI(vocabularyIri.toString()));
         }
     }
 
