package cz.cvut.kbss.termit.persistence.dao.changetracking;

import cz.cvut.kbss.jopa.model.EntityManager;
import cz.cvut.kbss.jopa.model.descriptors.Descriptor;
import cz.cvut.kbss.jopa.model.descriptors.EntityDescriptor;
import cz.cvut.kbss.termit.exception.PersistenceException;
import cz.cvut.kbss.termit.model.Asset;
import cz.cvut.kbss.termit.model.changetracking.AbstractChangeRecord;
import cz.cvut.kbss.termit.util.Vocabulary;
import org.springframework.stereotype.Repository;

import java.net.URI;
import java.util.List;
import java.util.Objects;

@Repository
public class ChangeRecordDao {

    private final ChangeTrackingContextResolver contextResolver;

    private final EntityManager em;

    public ChangeRecordDao(ChangeTrackingContextResolver contextResolver, EntityManager em) {
        this.contextResolver = contextResolver;
        this.em = em;
    }

    /**
     * Persists the specified change record into the specified repository context.
     *
     * @param record       Record to save
     * @param changedAsset The changed asset
     */
    public void persist(AbstractChangeRecord record, Asset<?> changedAsset) {
        Objects.requireNonNull(record);
<<<<<<< HEAD
=======
        final EntityDescriptor descriptor = new EntityDescriptor(
                contextResolver.resolveChangeTrackingContext(changedAsset));
        descriptor.addAttributeDescriptor(AbstractChangeRecord.getAuthorField(), new EntityDescriptor());
        descriptor.setLanguage(null);
>>>>>>> 224a58a9
        try {
            em.persist(record, createDescriptor(record, changedAsset));
        } catch (RuntimeException e) {
            throw new PersistenceException(e);
        }
    }

    private Descriptor createDescriptor(AbstractChangeRecord record, Asset changedAsset) {
        final Descriptor descriptor = new EntityDescriptor(
                contextResolver.resolveChangeTrackingContext(changedAsset));
        descriptor
                .addAttributeContext(em.getMetamodel().entity(record.getClass()).getFieldSpecification("author"), null);
        return descriptor;
    }

    /**
     * Finds all change records to the specified asset.
     *
     * @param asset The changed asset
     * @return List of change records ordered by timestamp (descending)
     */
    public List<AbstractChangeRecord> findAll(Asset asset) {
        Objects.requireNonNull(asset);
        try {
            return em.createNativeQuery("SELECT ?r WHERE {" +
                    "?r a ?changeRecord ;" +
                    "?relatesTo ?asset ;" +
                    "?hasTime ?timestamp ." +
                    "OPTIONAL { ?r ?hasChangedAttribute ?attribute . }" +
                    "} ORDER BY DESC(?timestamp) ?attribute", AbstractChangeRecord.class)
                     .setParameter("changeRecord", URI.create(Vocabulary.s_c_zmena))
                     .setParameter("relatesTo", URI.create(Vocabulary.s_p_ma_zmenenou_entitu))
                     .setParameter("hasChangedAttribute", URI.create(Vocabulary.s_p_ma_zmeneny_atribut))
                     .setParameter("hasTime", URI.create(Vocabulary.s_p_ma_datum_a_cas_modifikace))
                     .setParameter("asset", asset.getUri()).getResultList();
        } catch (RuntimeException e) {
            throw new PersistenceException(e);
        }
    }
}<|MERGE_RESOLUTION|>--- conflicted
+++ resolved
@@ -33,13 +33,6 @@
      */
     public void persist(AbstractChangeRecord record, Asset<?> changedAsset) {
         Objects.requireNonNull(record);
-<<<<<<< HEAD
-=======
-        final EntityDescriptor descriptor = new EntityDescriptor(
-                contextResolver.resolveChangeTrackingContext(changedAsset));
-        descriptor.addAttributeDescriptor(AbstractChangeRecord.getAuthorField(), new EntityDescriptor());
-        descriptor.setLanguage(null);
->>>>>>> 224a58a9
         try {
             em.persist(record, createDescriptor(record, changedAsset));
         } catch (RuntimeException e) {
@@ -52,6 +45,7 @@
                 contextResolver.resolveChangeTrackingContext(changedAsset));
         descriptor
                 .addAttributeContext(em.getMetamodel().entity(record.getClass()).getFieldSpecification("author"), null);
+        descriptor.setLanguage(null);
         return descriptor;
     }
 
