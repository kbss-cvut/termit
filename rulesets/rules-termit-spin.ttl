--- conflicted
+++ resolved
@@ -36,13 +36,8 @@
     # InverseOf between skos:broader and skos:narrower
     spin:rule [
     	a sp:Construct ;
-<<<<<<< HEAD
-    sp:text """PREFIX pdp: <http://onto.fel.cvut.cz/ontologies/slovník/agendový/popis-dat/pojem/> .
-               PREFIX skos: <http://www.w3.org/2004/02/skos/core#> .
-=======
     sp:text """PREFIX pdp: <http://onto.fel.cvut.cz/ontologies/slovník/agendový/popis-dat/pojem/>
                PREFIX skos: <http://www.w3.org/2004/02/skos/core#>
->>>>>>> 83149f72
                CONSTRUCT { ?parent skos:narrower ?this . }
                WHERE { ?this a skos:Concept ;
                         skos:broader ?parent . }"""
@@ -57,7 +52,6 @@
 	           CONSTRUCT { ?this termit:má-zdroj-definice-termu ?source . }
 	           WHERE { ?source a termit:zdroj-definice-termu ;
 	                           termit:je-přiřazením-termu ?this . }"""
-    ]
 .
 
 pdp:slovník a rdfs:Class ;
