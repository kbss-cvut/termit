--- conflicted
+++ resolved
@@ -128,19 +128,11 @@
     public Optional<String> getLabel(URI id) {
         Objects.requireNonNull(id);
         try {
-<<<<<<< HEAD
-            return Optional.of(em.createNativeQuery("SELECT ?strippedLabel WHERE {" +
-                    "{?x ?has-label ?label .}" +
-                    "UNION" +
-                    "{?x ?has-title ?label .}" +
-                    "BIND (str(?label) as ?strippedLabel)" +
-=======
             return Optional.of(em.createNativeQuery("SELECT DISTINCT ?strippedLabel WHERE {" +
                     "{?x ?has-label ?label .}" +
                     "UNION" +
                     "{?x ?has-title ?label .}" +
                     "BIND (str(?label) as ?strippedLabel )." +
->>>>>>> 224a58a9
                     "FILTER (LANGMATCHES(LANG(?label), ?tag) || lang(?label) = \"\") }", String.class)
                                  .setParameter("x", id).setParameter("has-label", RDFS_LABEL)
                                  .setParameter("has-title", URI.create(DC.Terms.TITLE))
