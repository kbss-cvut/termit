/**
 * TermIt Copyright (C) 2019 Czech Technical University in Prague
 * <p>
 * This program is free software: you can redistribute it and/or modify it under the terms of the GNU General Public
 * License as published by the Free Software Foundation, either version 3 of the License, or (at your option) any later
 * version.
 * <p>
 * This program is distributed in the hope that it will be useful, but WITHOUT ANY WARRANTY; without even the implied
 * warranty of MERCHANTABILITY or FITNESS FOR A PARTICULAR PURPOSE.  See the GNU General Public License for more
 * details.
 * <p>
 * You should have received a copy of the GNU General Public License along with this program.  If not, see
 * <https://www.gnu.org/licenses/>.
 */
package cz.cvut.kbss.termit.service.repository;

import cz.cvut.kbss.jopa.model.EntityManager;
import cz.cvut.kbss.jopa.model.descriptors.Descriptor;
import cz.cvut.kbss.termit.dto.assignment.TermAssignments;
import cz.cvut.kbss.termit.environment.Environment;
import cz.cvut.kbss.termit.environment.Generator;
import cz.cvut.kbss.termit.exception.ResourceExistsException;
import cz.cvut.kbss.termit.exception.ValidationException;
import cz.cvut.kbss.termit.model.*;
import cz.cvut.kbss.termit.model.assignment.Target;
import cz.cvut.kbss.termit.model.assignment.TermAssignment;
import cz.cvut.kbss.termit.model.resource.Resource;
import cz.cvut.kbss.termit.persistence.DescriptorFactory;
import cz.cvut.kbss.termit.service.BaseServiceTestRunner;
import cz.cvut.kbss.termit.util.Constants;
import org.junit.jupiter.api.BeforeEach;
import org.junit.jupiter.api.Test;
import org.springframework.beans.factory.annotation.Autowired;
import org.springframework.data.domain.PageRequest;

import java.net.URI;
import java.util.Collections;
import java.util.List;
import java.util.stream.Collectors;

import static org.hamcrest.MatcherAssert.assertThat;
import static org.hamcrest.Matchers.containsString;
import static org.hamcrest.Matchers.startsWith;
import static org.junit.jupiter.api.Assertions.*;

class TermRepositoryServiceTest extends BaseServiceTestRunner {

    @Autowired
    private EntityManager em;

    @Autowired
    private DescriptorFactory descriptorFactory;

    @Autowired
    private TermRepositoryService sut;

    private UserAccount user;
    private Vocabulary vocabulary;
    private Vocabulary childVocabulary;

    @BeforeEach
    void setUp() {
        this.user = Generator.generateUserAccountWithPassword();
        transactional(() -> em.persist(user));
        Environment.setCurrentUser(user);

        this.vocabulary = Generator.generateVocabularyWithId();
        this.childVocabulary = Generator.generateVocabularyWithId();
        childVocabulary.setImportedVocabularies(Collections.singleton(vocabulary.getUri()));
        transactional(() -> {
            em.persist(vocabulary, descriptorFactory.vocabularyDescriptor(vocabulary));
            em.persist(childVocabulary, descriptorFactory.vocabularyDescriptor(childVocabulary));
        });
    }

    @Test
    void persistThrowsUnsupportedOperationException() {
        assertThrows(UnsupportedOperationException.class, () -> sut.persist(Generator.generateTerm()));
    }

    @Test
    void addTermToVocabularySavesTermAsRoot() {
        final Term term = Generator.generateTermWithId();

        transactional(() -> sut.addRootTermToVocabulary(term, vocabulary));

        transactional(() -> {
            // Need to put in transaction, otherwise EM delegate is closed after find and lazy loading of glossary terms does not work
            final Vocabulary result = em.find(Vocabulary.class, vocabulary.getUri());
            assertNotNull(result);
            assertTrue(result.getGlossary().getRootTerms().contains(term.getUri()));
        });
    }

    @Test
    void addTermToVocabularyGeneratesTermIdentifierWhenItIsNotSet() {
        final Term term = Generator.generateTerm();
        transactional(() -> sut.addRootTermToVocabulary(term, vocabulary));

        assertNotNull(term.getUri());
        final Term result = em.find(Term.class, term.getUri());
        assertNotNull(result);
    }

    @Test
    void addTermToVocabularyAddsTermIntoVocabularyContext() {
        final Term term = Generator.generateTermWithId();

        transactional(() -> sut.addRootTermToVocabulary(term, vocabulary));

        final Term result = em.find(Term.class, term.getUri(), descriptorFactory.termDescriptor(vocabulary));
        assertEquals(term, result);
    }

    @Test
    void addTermToVocabularyThrowsValidationExceptionWhenTermNameIsBlank() {
        final Term term = Generator.generateTerm();
        term.setUri(Generator.generateUri());
        term.getLabel().remove(Constants.DEFAULT_LANGUAGE);

        final ValidationException exception =
                assertThrows(
                        ValidationException.class, () -> sut.addRootTermToVocabulary(term, vocabulary));
        assertThat(exception.getMessage(), containsString("label must not be blank"));
    }

    @Test
    void addTermToVocabularyThrowsResourceExistsExceptionWhenAnotherTermWithIdenticalAlreadyIriExists() {
        final Term term1 = Generator.generateTerm();
        URI uri = Generator.generateUri();
        term1.setUri(uri);
        sut.addRootTermToVocabulary(term1, vocabulary);

        final Term term2 = Generator.generateTerm();
        term2.setUri(uri);
        assertThrows(
                ResourceExistsException.class, () -> sut.addRootTermToVocabulary(term2, vocabulary));
    }

    @Test
    void addRootTermDoesNotRewriteExistingTermsInGlossary() {
        final Term existing = Generator.generateTermWithId();
        final Term newOne = Generator.generateTermWithId();
        transactional(() -> {
            vocabulary.getGlossary().addRootTerm(existing);
            em.persist(existing, descriptorFactory.termDescriptor(vocabulary));
            em.merge(vocabulary.getGlossary(), descriptorFactory.glossaryDescriptor(vocabulary));
        });

        // Simulate lazily loaded detached root terms
        vocabulary.getGlossary().setRootTerms(null);

        transactional(() -> sut.addRootTermToVocabulary(newOne, vocabulary));

        // Run in transaction to allow lazy fetch of root terms
        transactional(() -> {
            final Glossary result = em.find(Glossary.class, vocabulary.getGlossary().getUri());
            assertNotNull(result);
            assertTrue(result.getRootTerms().contains(existing.getUri()));
            assertTrue(result.getRootTerms().contains(newOne.getUri()));
        });
    }

    @Test
    void addChildTermCreatesSubTermForSpecificTerm() {
        final Term parent = Generator.generateTermWithId();
        // This is normally inferred
        parent.setVocabulary(vocabulary.getUri());
        parent.setGlossary(vocabulary.getGlossary().getUri());
        final Term child = Generator.generateTermWithId();
        transactional(() -> {
            vocabulary.getGlossary().addRootTerm(parent);
            em.persist(parent, descriptorFactory.termDescriptor(vocabulary));
            em.merge(vocabulary, descriptorFactory.vocabularyDescriptor(vocabulary));
        });

        transactional(() -> sut.addChildTerm(child, parent));

        Term result = em.find(Term.class, child.getUri());
        assertNotNull(result);
        assertEquals(Collections.singleton(parent), result.getParentTerms());
    }

    @Test
    void addChildTermGeneratesIdentifierWhenItIsNotSet() {
        final Term parent = Generator.generateTermWithId();
        final Term child = Generator.generateTerm();
        transactional(() -> {
            vocabulary.getGlossary().addRootTerm(parent);
            parent.setGlossary(vocabulary.getGlossary().getUri());
            em.persist(parent, descriptorFactory.termDescriptor(vocabulary));
            em.merge(vocabulary);
        });

        // This is normally inferred
        parent.setVocabulary(vocabulary.getUri());
        sut.addChildTerm(child, parent);
        assertNotNull(child.getUri());
        final Term result = em.find(Term.class, child.getUri());
        assertNotNull(result);
    }

    @Test
    void addChildTermDoesNotAddTermDirectlyIntoGlossary() {
        final Term parent = Generator.generateTermWithId();
        final Term child = Generator.generateTermWithId();
        transactional(() -> {
            vocabulary.getGlossary().addRootTerm(parent);
            parent.setGlossary(vocabulary.getGlossary().getUri());
            em.persist(parent, descriptorFactory.termDescriptor(vocabulary));
            em.merge(vocabulary.getGlossary());
        });

        parent.setVocabulary(vocabulary.getUri());
        sut.addChildTerm(child, parent);
        final Glossary result = em.find(Glossary.class, vocabulary.getGlossary().getUri());
        assertEquals(1, result.getRootTerms().size());
        assertTrue(result.getRootTerms().contains(parent.getUri()));
        assertFalse(result.getRootTerms().contains(child.getUri()));
        assertNotNull(em.find(Term.class, child.getUri()));
    }

    @Test
    void addChildTermPersistsTermIntoVocabularyContext() {
        final Term parent = Generator.generateTermWithId();
        parent.setGlossary(vocabulary.getGlossary().getUri());
        // This is normally inferred
        parent.setVocabulary(vocabulary.getUri());
        final Term child = Generator.generateTermWithId();
        transactional(() -> {
            vocabulary.getGlossary().addRootTerm(parent);
            em.persist(parent, descriptorFactory.termDescriptor(vocabulary.getUri()));
            em.merge(vocabulary.getGlossary());
        });

        transactional(() -> sut.addChildTerm(child, parent));
        final Term result = em.find(Term.class, child.getUri(), descriptorFactory.termDescriptor(vocabulary));
        assertEquals(child, result);
    }

    @Test
    void addChildThrowsResourceExistsExceptionWhenTermWithIdenticalIdentifierAlreadyExists() {
        final Term existing = Generator.generateTermWithId();
        final Term parent = Generator.generateTermWithId();
        final Term child = Generator.generateTerm();
        child.setUri(existing.getUri());
        transactional(() -> {
            vocabulary.getGlossary().addRootTerm(parent);
            em.persist(existing);
            em.persist(parent);
            em.merge(vocabulary.getGlossary());
        });

        assertThrows(ResourceExistsException.class, () -> sut.addChildTerm(child, parent));
    }

    @Test
    void findAllRootsReturnsRootTermsOnMatchingPage() {
        final List<Term> terms = Generator.generateTermsWithIds(10);
        vocabulary.getGlossary().setRootTerms(terms.stream().map(Asset::getUri).collect(Collectors.toSet()));
        transactional(() -> {
            terms.forEach(t -> em.persist(t, descriptorFactory.termDescriptor(vocabulary)));
            em.merge(vocabulary.getGlossary(), descriptorFactory.glossaryDescriptor(vocabulary));
        });

        final List<Term> resultOne = sut.findAllRoots(vocabulary, PageRequest.of(0, 5), Collections.emptyList());
        final List<Term> resultTwo = sut.findAllRoots(vocabulary, PageRequest.of(1, 5), Collections.emptyList());

        assertEquals(5, resultOne.size());
        assertEquals(5, resultTwo.size());

        resultOne.forEach(t -> {
            assertTrue(terms.contains(t));
            assertFalse(resultTwo.contains(t));
        });
        resultTwo.forEach(t -> assertTrue(terms.contains(t)));
    }

    @Test
    void findTermsBySearchStringReturnsMatchingTerms() {
        final List<Term> terms = Generator.generateTermsWithIds(10);
        terms.forEach(t -> t.setVocabulary(vocabulary.getUri()));
        final List<Term> matching = terms.subList(0, 5);
        matching.forEach(t -> t.getLabel().set(Constants.DEFAULT_LANGUAGE, "Result + " + t.getLabel()));

        vocabulary.getGlossary().setRootTerms(terms.stream().map(Asset::getUri).collect(Collectors.toSet()));
        final Descriptor termDescriptor = descriptorFactory.termDescriptor(vocabulary);
        transactional(() -> {
            terms.forEach(t -> em.persist(t, termDescriptor));
            em.merge(vocabulary.getGlossary(), descriptorFactory.glossaryDescriptor(vocabulary));
        });

        List<Term> result = sut.findAll("Result", vocabulary);
        assertEquals(matching.size(), result.size());
        assertTrue(matching.containsAll(result));
    }

    @Test
    void existsInVocabularyChecksForTermWithMatchingLabel() {
        final Term t = Generator.generateTermWithId();
        transactional(() -> {
            t.setVocabulary(vocabulary.getUri());
            vocabulary.getGlossary().addRootTerm(t);
            em.persist(t, descriptorFactory.termDescriptor(vocabulary));
            em.merge(vocabulary.getGlossary(), descriptorFactory.glossaryDescriptor(vocabulary));
        });

        assertTrue(sut.existsInVocabulary(t.getLabel().get(Constants.DEFAULT_LANGUAGE), vocabulary, Constants.DEFAULT_LANGUAGE));
    }

    @Test
    void isEmptyReturnsTrueForEmptyVocabulary() {
        assertTrue(sut.isEmpty(vocabulary));
    }

    @Test
    void isEmptyReturnsFalseForNonemptyVocabulary() {
        final Term t = Generator.generateTermWithId();
        transactional(() -> {
            t.setVocabulary(vocabulary.getUri());
            vocabulary.getGlossary().addRootTerm(t);
            em.persist(t, DescriptorFactory.termDescriptor(vocabulary));
            em.merge(vocabulary.getGlossary(), DescriptorFactory.glossaryDescriptor(vocabulary));
        });

        assertFalse(sut.isEmpty(vocabulary));
    }

    @Test
    void isEmptyReturnsTrueForEmptyVocabulary() {
        assertTrue(sut.isEmpty(vocabulary));
    }

    @Test
    void isEmptyReturnsFalseForNonemptyVocabulary() {
        final Term t = Generator.generateTermWithId();
        transactional(() -> {
            t.setVocabulary(vocabulary.getUri());
            vocabulary.getGlossary().addRootTerm(t);
            em.persist(t, descriptorFactory.termDescriptor(vocabulary));
            em.merge(vocabulary.getGlossary(), descriptorFactory.glossaryDescriptor(vocabulary));
        });

        assertFalse(sut.isEmpty(vocabulary));
    }

    @Test
    void updateUpdatesTermWithParent() {
        final Term t = Generator.generateTermWithId();
        vocabulary.getGlossary().addRootTerm(t);
        t.setVocabulary(vocabulary.getUri());
        final Term childOne = Generator.generateTermWithId();
        childOne.addParentTerm(t);
        childOne.setGlossary(vocabulary.getGlossary().getUri());
        final Term termTwo = Generator.generateTermWithId();
        vocabulary.getGlossary().addRootTerm(termTwo);
        termTwo.setGlossary(vocabulary.getGlossary().getUri());
        transactional(() -> {
            em.persist(childOne, descriptorFactory.termDescriptor(vocabulary));
            em.persist(t, descriptorFactory.termDescriptor(vocabulary));
            em.persist(termTwo, descriptorFactory.termDescriptor(vocabulary));
            em.merge(vocabulary, descriptorFactory.vocabularyDescriptor(vocabulary));
            Generator.addTermInVocabularyRelationship(childOne, vocabulary.getUri(), em);
        });

        childOne.setParentTerms(Collections.singleton(termTwo));
        final String newLabel = "new term label";
        childOne.getLabel().set(Constants.DEFAULT_LANGUAGE, newLabel);
        // This is normally inferred
        childOne.setVocabulary(vocabulary.getUri());
        transactional(() -> sut.update(childOne));
        final Term result = em.find(Term.class, childOne.getUri());
        assertEquals(newLabel, result.getLabel().get(Constants.DEFAULT_LANGUAGE));
        assertEquals(Collections.singleton(termTwo), result.getParentTerms());
    }

    @Test
    void updateThrowsValidationExceptionForEmptyTermLabel() {
        final Term t = Generator.generateTermWithId();
        vocabulary.getGlossary().addRootTerm(t);
        vocabulary.getGlossary().addRootTerm(t);
        transactional(() -> {
            em.persist(t);
            em.merge(vocabulary);
        });

        t.getLabel().remove(Constants.DEFAULT_LANGUAGE);
        assertThrows(ValidationException.class, () -> sut.update(t));
    }

    @Test
    void getAssignmentsInfoRetrievesAssignmentData() {
        final Term t = Generator.generateTermWithId();
        t.setVocabulary(vocabulary.getUri());

        final Resource resource = Generator.generateResourceWithId();
        final TermAssignment ta = new TermAssignment();
        ta.setTerm(t.getUri());
        ta.setTarget(new Target(resource));
        transactional(() -> {
            em.persist(t);
            em.persist(resource);
            em.persist(ta.getTarget());
            em.persist(ta);
        });

        final List<TermAssignments> result = sut.getAssignmentsInfo(t);
        assertEquals(1, result.size());
        assertEquals(t.getUri(), result.get(0).getTerm());
        assertEquals(resource.getUri(), result.get(0).getResource());
        assertEquals(resource.getLabel(), result.get(0).getResourceLabel());
    }

    @Test
    void updateRemovesTermFromRootTermsWhenParentIsSetForIt() {
        final Term parent = Generator.generateTermWithId();
        parent.setGlossary(vocabulary.getGlossary().getUri());
        final Term child = Generator.generateTermWithId();
        child.setGlossary(vocabulary.getGlossary().getUri());
        transactional(() -> {
            vocabulary.getGlossary().addRootTerm(parent);
            vocabulary.getGlossary().addRootTerm(child);
            em.persist(parent, descriptorFactory.termDescriptor(vocabulary));
            em.persist(child, descriptorFactory.termDescriptor(vocabulary));
            em.merge(vocabulary.getGlossary(), descriptorFactory.glossaryDescriptor(vocabulary));
            Generator.addTermInVocabularyRelationship(child, vocabulary.getUri(), em);
        });
        child.addParentTerm(parent);
        // This is normally inferred
        child.setVocabulary(vocabulary.getUri());
        sut.update(child);

        final Glossary result = em.find(Glossary.class, vocabulary.getGlossary().getUri(),
                descriptorFactory.glossaryDescriptor(vocabulary));
        assertTrue(result.getRootTerms().contains(parent.getUri()));
        assertFalse(result.getRootTerms().contains(child.getUri()));
    }

    @Test
    void updateAddsTermToRootTermsWhenParentIsRemovedFromIt() {
        final Term parent = Generator.generateTermWithId();
        parent.setVocabulary(vocabulary.getUri());
        final Term child = Generator.generateTermWithId();
        child.setVocabulary(vocabulary.getUri());
        child.addParentTerm(parent);
        transactional(() -> {
            vocabulary.getGlossary().addRootTerm(parent);
            em.persist(parent, descriptorFactory.termDescriptor(vocabulary));
            em.persist(child, descriptorFactory.termDescriptor(vocabulary));
            em.merge(vocabulary.getGlossary(), descriptorFactory.glossaryDescriptor(vocabulary));
            Generator.addTermInVocabularyRelationship(child, vocabulary.getUri(), em);
            Generator.addTermInVocabularyRelationship(parent, vocabulary.getUri(), em);
        });
        child.setParentTerms(null);
        // This is normally inferred
        child.setVocabulary(vocabulary.getUri());
        sut.update(child);

        final Glossary result = em.find(Glossary.class, vocabulary.getGlossary().getUri(),
                descriptorFactory.glossaryDescriptor(vocabulary));
        assertTrue(result.getRootTerms().contains(parent.getUri()));
        assertTrue(result.getRootTerms().contains(child.getUri()));
    }

    @Test
    void findAllRootsIncludingImportsReturnsRootTermsOnMatchingPage() {
        final List<Term> terms = Generator.generateTermsWithIds(10);
        vocabulary.getGlossary().setRootTerms(terms.stream().map(Asset::getUri).collect(Collectors.toSet()));
        transactional(() -> {
            terms.forEach(t -> em.persist(t, descriptorFactory.termDescriptor(vocabulary)));
            em.merge(vocabulary.getGlossary(), descriptorFactory.glossaryDescriptor(vocabulary));
        });

        final List<Term> resultOne = sut.findAllRootsIncludingImported(vocabulary, PageRequest.of(0, 5), Collections.emptyList());
        final List<Term> resultTwo = sut.findAllRootsIncludingImported(vocabulary, PageRequest.of(1, 5), Collections.emptyList());

        assertEquals(5, resultOne.size());
        assertEquals(5, resultTwo.size());

        resultOne.forEach(t -> {
            assertTrue(terms.contains(t));
            assertFalse(resultTwo.contains(t));
        });
        resultTwo.forEach(t -> assertTrue(terms.contains(t)));
    }

    @Test
    void findAllIncludingImportedBySearchStringReturnsMatchingTerms() {
        final List<Term> terms = Generator.generateTermsWithIds(10);
        final String searchString = "Result";
        final List<Term> matching = terms.subList(0, 5);
        matching.forEach(t -> t.getLabel().set(Constants.DEFAULT_LANGUAGE, searchString + " " + t.getLabel()));

        vocabulary.getGlossary().setRootTerms(terms.stream().map(Asset::getUri).collect(Collectors.toSet()));
        terms.forEach(t -> t.setVocabulary(vocabulary.getUri()));
        final Descriptor termDescriptor = descriptorFactory.termDescriptor(vocabulary);
        transactional(() -> {
            terms.forEach(t -> em.persist(t, termDescriptor));
            em.merge(vocabulary.getGlossary(), descriptorFactory.glossaryDescriptor(vocabulary));
        });

        List<Term> result = sut.findAllIncludingImported(searchString, vocabulary);
        assertEquals(matching.size(), result.size());
        assertTrue(matching.containsAll(result));
    }

    @Test
    void addChildTermAllowsAddingChildTermToDifferentVocabularyThanParent() {
        final Term parentTerm = generateParentTermFromDifferentVocabulary();
        final Term childTerm = Generator.generateTermWithId();
        childTerm.setVocabulary(childVocabulary.getUri());

        sut.addChildTerm(childTerm, parentTerm);
        assertTrue(sut.findAll(childVocabulary).contains(childTerm));
        final Term result = em.find(Term.class, childTerm.getUri(), descriptorFactory.termDescriptor(childVocabulary));
        assertEquals(childTerm, result);
    }

    private Term generateParentTermFromDifferentVocabulary() {
        final Term parentTerm = Generator.generateTermWithId();

        transactional(() -> {
            parentTerm.setGlossary(vocabulary.getGlossary().getUri());
            vocabulary.getGlossary().addRootTerm(parentTerm);
            em.persist(parentTerm, descriptorFactory.termDescriptor(vocabulary));
            em.merge(vocabulary.getGlossary(), descriptorFactory.glossaryDescriptor(vocabulary));
            Generator.addTermInVocabularyRelationship(parentTerm, vocabulary.getUri(), em);
        });
        // This is normally inferred
        parentTerm.setVocabulary(vocabulary.getUri());
        return parentTerm;
    }

    @Test
    void addChildTermUsesTermVocabularyWhenGeneratingUri() {
        final Term parentTerm = generateParentTermFromDifferentVocabulary();
        final Term childTerm = Generator.generateTerm();
        childTerm.setVocabulary(childVocabulary.getUri());
        sut.addChildTerm(childTerm, parentTerm);

        assertThat(childTerm.getUri().toString(), startsWith(childVocabulary.getUri().toString()));
    }

    @Test
    void addChildTermSetsItAsVocabularyRootTermWhenParentIsFromDifferentVocabulary() {
        final Term parentTerm = generateParentTermFromDifferentVocabulary();
        final Term childTerm = Generator.generateTermWithId();
        childTerm.setVocabulary(childVocabulary.getUri());
        sut.addChildTerm(childTerm, parentTerm);

        assertTrue(sut.findAllRoots(childVocabulary, Constants.DEFAULT_PAGE_SPEC, Collections.emptyList()).contains(childTerm));
        final Glossary result = em.find(Glossary.class, childVocabulary.getGlossary().getUri());
        assertTrue(result.getRootTerms().contains(childTerm.getUri()));
    }

    @Test
    void updateAddsTermToGlossaryRootTermsWhenNewParentIsFromDifferentVocabulary() {
        final Term newParentTerm = generateParentTermFromDifferentVocabulary();
        final Term oldParentTerm = Generator.generateTermWithId();
        final Term childTerm = Generator.generateTermWithId();
        childTerm.addParentTerm(oldParentTerm);
        childTerm.setGlossary(childVocabulary.getGlossary().getUri());
        transactional(() -> {
            childVocabulary.getGlossary().addRootTerm(oldParentTerm);
            oldParentTerm.setGlossary(childVocabulary.getGlossary().getUri());
            em.persist(oldParentTerm, descriptorFactory.termDescriptor(childVocabulary));
            em.persist(childTerm, descriptorFactory.termDescriptor(childVocabulary));
            em.merge(childVocabulary.getGlossary(), descriptorFactory.glossaryDescriptor(childVocabulary));
            Generator.addTermInVocabularyRelationship(childTerm, childVocabulary.getUri(), em);
            Generator.addTermInVocabularyRelationship(oldParentTerm, childVocabulary.getUri(), em);
        });

        // This is normally inferred
        childTerm.setVocabulary(childVocabulary.getUri());
        em.getEntityManagerFactory().getCache().evictAll();
        childTerm.setParentTerms(Collections.singleton(newParentTerm));
        sut.update(childTerm);
        assertTrue(sut.findAllRoots(childVocabulary, Constants.DEFAULT_PAGE_SPEC, Collections.emptyList()).contains(childTerm));
        final Glossary result = em.find(Glossary.class, childVocabulary.getGlossary().getUri());
        assertTrue(result.getRootTerms().contains(childTerm.getUri()));
    }

    @Test
    void removeRemovesNonReferencedNonOccurringTerm() {
        final Vocabulary vocabulary = Generator.generateVocabularyWithId();
        final Term term = Generator.generateTermWithId(vocabulary.getUri());
        transactional(() -> {
<<<<<<< HEAD
            em.persist(vocabulary, descriptorFactory.vocabularyDescriptor(vocabulary));
            em.persist(term, descriptorFactory.termDescriptor(term));
=======
            em.persist(vocabulary, DescriptorFactory.vocabularyDescriptor(vocabulary));
            em.persist(term, DescriptorFactory.termDescriptor(term));
>>>>>>> 224a58a9
        });
        sut.remove(term);
        final Term result = em.find(Term.class, term.getUri());
        assertNull(result);
    }
}<|MERGE_RESOLUTION|>--- conflicted
+++ resolved
@@ -585,13 +585,8 @@
         final Vocabulary vocabulary = Generator.generateVocabularyWithId();
         final Term term = Generator.generateTermWithId(vocabulary.getUri());
         transactional(() -> {
-<<<<<<< HEAD
             em.persist(vocabulary, descriptorFactory.vocabularyDescriptor(vocabulary));
             em.persist(term, descriptorFactory.termDescriptor(term));
-=======
-            em.persist(vocabulary, DescriptorFactory.vocabularyDescriptor(vocabulary));
-            em.persist(term, DescriptorFactory.termDescriptor(term));
->>>>>>> 224a58a9
         });
         sut.remove(term);
         final Term result = em.find(Term.class, term.getUri());
