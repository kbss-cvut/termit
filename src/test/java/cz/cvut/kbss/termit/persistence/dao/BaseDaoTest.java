--- conflicted
+++ resolved
@@ -1,16 +1,19 @@
 /**
- * TermIt Copyright (C) 2019 Czech Technical University in Prague
- * <p>
- * This program is free software: you can redistribute it and/or modify it under the terms of the GNU General Public
- * License as published by the Free Software Foundation, either version 3 of the License, or (at your option) any later
- * version.
- * <p>
- * This program is distributed in the hope that it will be useful, but WITHOUT ANY WARRANTY; without even the implied
- * warranty of MERCHANTABILITY or FITNESS FOR A PARTICULAR PURPOSE.  See the GNU General Public License for more
- * details.
- * <p>
- * You should have received a copy of the GNU General Public License along with this program.  If not, see
- * <https://www.gnu.org/licenses/>.
+ * TermIt
+ * Copyright (C) 2019 Czech Technical University in Prague
+ *
+ * This program is free software: you can redistribute it and/or modify
+ * it under the terms of the GNU General Public License as published by
+ * the Free Software Foundation, either version 3 of the License, or
+ * (at your option) any later version.
+ *
+ * This program is distributed in the hope that it will be useful,
+ * but WITHOUT ANY WARRANTY; without even the implied warranty of
+ * MERCHANTABILITY or FITNESS FOR A PARTICULAR PURPOSE.  See the
+ * GNU General Public License for more details.
+ *
+ * You should have received a copy of the GNU General Public License
+ * along with this program.  If not, see <https://www.gnu.org/licenses/>.
  */
 package cz.cvut.kbss.termit.persistence.dao;
 
@@ -19,12 +22,8 @@
 import cz.cvut.kbss.termit.environment.Generator;
 import cz.cvut.kbss.termit.exception.PersistenceException;
 import cz.cvut.kbss.termit.model.Term;
-<<<<<<< HEAD
 import cz.cvut.kbss.termit.model.Vocabulary;
 import cz.cvut.kbss.termit.persistence.DescriptorFactory;
-=======
-import cz.cvut.kbss.termit.util.Constants;
->>>>>>> 224a58a9
 import org.junit.jupiter.api.BeforeEach;
 import org.junit.jupiter.api.Tag;
 import org.junit.jupiter.api.Test;
@@ -47,12 +46,9 @@
     @Autowired
     private EntityManager em;
 
-<<<<<<< HEAD
     @Autowired
     private DescriptorFactory descriptorFactory;
 
-=======
->>>>>>> 224a58a9
     private BaseDao<Term> sut;
 
     @BeforeEach
@@ -106,7 +102,6 @@
     @Test
     void updateReturnsManagedInstance() {
         final Term term = Generator.generateTermWithId();
-<<<<<<< HEAD
         final Vocabulary vocabulary = Generator.generateVocabularyWithId();
         term.setVocabulary(vocabulary.getUri());
         transactional(() -> {
@@ -115,24 +110,13 @@
             Generator.addTermInVocabularyRelationship(term, vocabulary.getUri(), em);
         });
         final String labelUpdate = "updatedLabel";
-        term.setLabel(labelUpdate);
+        term.getLabel().set(Constants.DEFAULT_LANGUAGE, labelUpdate);
         transactional(() -> {
             final Term updated = sut.update(term);
             assertTrue(em.contains(updated));
-            assertEquals(labelUpdate, updated.getLabel());
-        });
-        assertEquals(labelUpdate, em.find(Term.class, term.getUri()).getLabel());
-=======
-        transactional(() -> sut.persist(term));
-        final String lastNameUpdate = "updatedLastName";
-        term.getLabel().set(Constants.DEFAULT_LANGUAGE, lastNameUpdate);
-        transactional(() -> {
-            final Term updated = sut.update(term);
-            assertTrue(em.contains(updated));
-            assertEquals(lastNameUpdate, updated.getLabel().get(Constants.DEFAULT_LANGUAGE));
-        });
-        assertEquals(lastNameUpdate, em.find(Term.class, term.getUri()).getLabel().get(Constants.DEFAULT_LANGUAGE));
->>>>>>> 224a58a9
+            assertEquals(labelUpdate, updated.getLabel().get(Constants.DEFAULT_LANGUAGE));
+        });
+        assertEquals(labelUpdate, em.find(Term.class, term.getUri()).getLabel().get(Constants.DEFAULT_LANGUAGE));
     }
 
     @Test
@@ -188,7 +172,6 @@
     @Test
     void exceptionDuringUpdateIsWrappedInPersistenceException() {
         final Term term = Generator.generateTermWithId();
-<<<<<<< HEAD
         final Vocabulary vocabulary = Generator.generateVocabularyWithId();
         term.setVocabulary(vocabulary.getUri());
         transactional(() -> {
@@ -196,9 +179,6 @@
             em.persist(vocabulary, descriptorFactory.vocabularyDescriptor(vocabulary));
             Generator.addTermInVocabularyRelationship(term, vocabulary.getUri(), em);
         });
-=======
-        transactional(() -> sut.persist(term));
->>>>>>> 224a58a9
         term.setVocabulary(Generator.generateUri());
         final PersistenceException e = assertThrows(PersistenceException.class,
                 () -> transactional(() -> sut.update(term)));
