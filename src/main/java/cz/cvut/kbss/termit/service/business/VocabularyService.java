--- conflicted
+++ resolved
@@ -67,8 +67,6 @@
      * @param asset Vocabulary to remove
      */
     void remove(Vocabulary asset);
-<<<<<<< HEAD
-=======
 
     /**
      * Validates a vocabulary:
@@ -78,5 +76,4 @@
      * @param validate Vocabulary to validate
      */
     List<ValidationResult> validateContents(Vocabulary validate);
->>>>>>> 224a58a9
 }