--- conflicted
+++ resolved
@@ -13,17 +13,12 @@
 import cz.cvut.kbss.termit.model.assignment.TermDefinitionSource;
 import cz.cvut.kbss.termit.model.changetracking.Audited;
 import cz.cvut.kbss.termit.model.util.HasTypes;
-<<<<<<< HEAD
 import cz.cvut.kbss.termit.persistence.DescriptorFactory;
-import cz.cvut.kbss.termit.util.CsvUtils;
-import cz.cvut.kbss.termit.util.Vocabulary;
-=======
 import cz.cvut.kbss.termit.util.ConfigParam;
 import cz.cvut.kbss.termit.util.Configuration;
 import cz.cvut.kbss.termit.util.CsvUtils;
 import cz.cvut.kbss.termit.util.Vocabulary;
 import cz.cvut.kbss.termit.validation.PrimaryNotBlank;
->>>>>>> 224a58a9
 import org.apache.poi.ss.usermodel.Row;
 import org.springframework.beans.factory.annotation.Autowired;
 import org.springframework.beans.factory.annotation.Configurable;
@@ -49,13 +44,10 @@
                     Arrays.asList("IRI", "Label", "Alternative Labels", "Hidden Labels", "Definition", "Description",
                             "Types", "Sources", "Parent term",
                             "SubTerms", "Draft"));
-<<<<<<< HEAD
-=======
 
     @Autowired
     @Transient
     private Configuration config;
->>>>>>> 224a58a9
 
     @PrimaryNotBlank
     @ParticipationConstraints(nonEmpty = true)
@@ -114,14 +106,6 @@
         this.label = label;
     }
 
-<<<<<<< HEAD
-    @Override
-    public Descriptor createDescriptor(DescriptorFactory descriptorFactory) {
-        return descriptorFactory.termDescriptor(this);
-    }
-
-    public Set<String> getAltLabels() {
-=======
     /**
      * Sets label in the application-configured language.
      * <p>
@@ -152,8 +136,12 @@
         return label != null ? label.get(config.get(ConfigParam.LANGUAGE)) : null;
     }
 
-    public Set<MultilingualString> getAltLabels() {
->>>>>>> 224a58a9
+    @Override
+    public Descriptor createDescriptor(DescriptorFactory descriptorFactory) {
+        return descriptorFactory.termDescriptor(this);
+    }
+
+    public Set<String> getAltLabels() {
         return altLabels;
     }
 
