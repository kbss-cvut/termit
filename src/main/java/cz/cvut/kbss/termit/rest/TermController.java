--- conflicted
+++ resolved
@@ -547,15 +547,9 @@
                                      @RequestParam(name = QueryParams.NAMESPACE,
                                                    required = false) Optional<String> namespace) {
         final URI termUri = getTermUri(vocabularyIdFragment, termIdFragment, namespace);
-<<<<<<< HEAD
         return termService.getComments(termService.findRequired(termUri),
                                        from.map(RestUtils::parseTimestamp).orElse(Constants.EPOCH_TIMESTAMP),
                                        to.map(RestUtils::parseTimestamp).orElse(Utils.timestamp()));
-=======
-        return termService.getComments(termService.getRequiredReference(termUri),
-                from.map(RestUtils::parseTimestamp).orElse(Constants.EPOCH_TIMESTAMP),
-                to.map(RestUtils::parseTimestamp).orElse(Utils.timestamp()));
->>>>>>> 092410a4
     }
 
     /**
@@ -572,15 +566,9 @@
                                      @RequestParam(name = "to", required = false) Optional<String> to,
                                      @RequestParam(name = QueryParams.NAMESPACE) String namespace) {
         final URI termUri = idResolver.resolveIdentifier(namespace, termIdFragment);
-<<<<<<< HEAD
         return termService.getComments(termService.findRequired(termUri),
                                        from.map(RestUtils::parseTimestamp).orElse(Constants.EPOCH_TIMESTAMP),
                                        to.map(RestUtils::parseTimestamp).orElse(Utils.timestamp()));
-=======
-        return termService.getComments(termService.getRequiredReference(termUri),
-                from.map(RestUtils::parseTimestamp).orElse(Constants.EPOCH_TIMESTAMP),
-                to.map(RestUtils::parseTimestamp).orElse(Utils.timestamp()));
->>>>>>> 092410a4
     }
 
     /**
