--- conflicted
+++ resolved
@@ -15,11 +15,7 @@
      * Resolves all nested causes of the {@code throwable}
      * @return any cause of the {@code throwable} matching the {@code cause} class, or empty when not found
      */
-<<<<<<< HEAD
-    public static boolean isCausedBy(final Throwable throwable, @Nonnull final Class<? extends Throwable> cause) {
-=======
-    public static <T extends Throwable> Optional<T> findCause(final Throwable throwable, @NonNull final Class<T> cause) {
->>>>>>> 1526072b
+    public static <T extends Throwable> Optional<T> findCause(final Throwable throwable, @Nonnull final Class<T> cause) {
         Throwable t = throwable;
         final Set<Throwable> visited = new HashSet<>();
         while (t != null) {
