/*
 * TermIt
 * Copyright (C) 2023 Czech Technical University in Prague
 *
 * This program is free software: you can redistribute it and/or modify
 * it under the terms of the GNU General Public License as published by
 * the Free Software Foundation, either version 3 of the License, or
 * (at your option) any later version.
 *
 * This program is distributed in the hope that it will be useful,
 * but WITHOUT ANY WARRANTY; without even the implied warranty of
 * MERCHANTABILITY or FITNESS FOR A PARTICULAR PURPOSE.  See the
 * GNU General Public License for more details.
 *
 * You should have received a copy of the GNU General Public License
 * along with this program.  If not, see <https://www.gnu.org/licenses/>.
 */
package cz.cvut.kbss.termit.service.repository;

import com.fasterxml.classmate.ResolvedType;
import com.fasterxml.classmate.TypeResolver;
import cz.cvut.kbss.termit.exception.InvalidIdentifierException;
import cz.cvut.kbss.termit.exception.NotFoundException;
import cz.cvut.kbss.termit.exception.ValidationException;
import cz.cvut.kbss.termit.model.util.HasIdentifier;
import cz.cvut.kbss.termit.persistence.dao.GenericDao;
import cz.cvut.kbss.termit.service.IdentifierResolver;
import cz.cvut.kbss.termit.validation.ValidationResult;
import jakarta.annotation.Nonnull;
import jakarta.validation.Validator;
import org.springframework.transaction.annotation.Transactional;

import java.net.URI;
import java.util.List;
import java.util.Objects;
import java.util.Optional;
import java.util.stream.Collectors;

/**
 * Base implementation of repository services.
 * <p>
 * It contains the basic transactional CRUD operations. Subclasses are expected to provide DAO of the correct type,
 * which is used by the CRUD methods implemented by this base class.
 * <p>
 * In order to minimize chances of messing up the transactional behavior, subclasses *should not* override the main CRUD
 * methods and instead should provide custom business logic by overriding the helper hooks such as {@link
 * #prePersist(HasIdentifier)}.
 *
 * @param <T> Domain object type managed by this service
 */
public abstract class BaseRepositoryService<T extends HasIdentifier, DTO extends HasIdentifier> {

    private final Validator validator;

    protected BaseRepositoryService(Validator validator) {
        this.validator = validator;
    }

    /**
     * Gets primary DAO which is used to implement the CRUD methods in this service.
     *
     * @return Data access object
     */
    protected abstract GenericDao<T> getPrimaryDao();

    // Read methods are intentionally not transactional because, for example, when postLoad manipulates the resulting
    // entity in any way, transaction commit would attempt to insert the change into the repository, which is not desired

    /**
     * Loads all instances of the type managed by this service from the repository.
     *
     * @return List of all matching instances
     */
    public List<DTO> findAll() {
        final List<T> loaded = getPrimaryDao().findAll();
        return loaded.stream().map(this::postLoad).map(this::mapToDto).collect(Collectors.toList());
    }

    /**
     * Maps the specified entity to a DTO used for listing large number of objects of the entity's type.
     *
     * @param entity Entity to map
     * @return DTO representing the entity
     */
    protected abstract DTO mapToDto(T entity);

    /**
     * Finds an object with the specified id and returns it.
     *
     * @param id Identifier of the object to load
     * @return {@link Optional} with the loaded object or an empty one
     * @see #findRequired(URI)
     */
    public Optional<T> find(URI id) {
        return getPrimaryDao().find(id).map(this::postLoad);
    }

    /**
     * Gets a reference to an object wih the specified identifier.
     * <p>
     * Note that all attributes of the reference are loaded lazily and the corresponding persistence context must be
     * still open to load them.
     * <p>
     * Also note that, in contrast to {@link #find(URI)}, this method does not invoke {@link #postLoad(HasIdentifier)}
     * for the loaded instance.
     *
     * @param id Identifier of the object to load
     * @return Entity reference
     * @throws NotFoundException If no matching instance is found
     */
    public T getReference(URI id) {
        if (exists(id)) {
            return getPrimaryDao().getReference(id);
        }
        throw NotFoundException.create(resolveGenericType().getSimpleName(), id);
    }

    /**
     * Finds an object with the specified id and returns it.
     * <p>
     * In comparison to {@link #find(URI)}, this method guarantees to return a matching instance. If no such object is
     * found, a {@link NotFoundException} is thrown.
     *
     * @param id Identifier of the object to load
     * @return The matching object
     * @throws NotFoundException If no matching instance is found
     * @see #find(URI)
     */
    public T findRequired(URI id) {
        return find(id).orElseThrow(() -> NotFoundException.create(resolveGenericType().getSimpleName(), id));
    }

    /**
     * Resolves the actual generic type of the implementation of {@link BaseRepositoryService}.
     *
     * @return Actual generic type class
     */
    private Class<T> resolveGenericType() {
        // Adapted from https://gist.github.com/yunspace/930d4d40a787a1f6a7d1
        final List<ResolvedType> typeParameters =
                new TypeResolver().resolve(this.getClass()).typeParametersFor(BaseRepositoryService.class);
        assert !typeParameters.isEmpty();
        return (Class<T>) typeParameters.get(0).getErasedType();
    }

    /**
     * Override this method to plug custom behavior into {@link #find(URI)} or {@link #findAll()}.
     *
     * @param instance The loaded instance, not {@code null}
     */
    protected T postLoad(@Nonnull T instance) {
        // Do nothing
        return instance;
    }

    /**
     * Persists the specified instance into the repository.
     *
     * @param instance The instance to persist
     */
    @Transactional
    public void persist(@Nonnull T instance) {
        Objects.requireNonNull(instance);
        prePersist(instance);
        getPrimaryDao().persist(instance);
        postPersist(instance);
    }

    /**
     * Override this method to plug custom behavior into the transactional cycle of {@link #persist(HasIdentifier)}.
     * <p>
     * The default behavior is to validate the specified instance.
     *
     * @param instance The instance to be persisted, not {@code null}
     */
    protected void prePersist(@Nonnull T instance) {
        validate(instance);
        validateUri(instance.getUri());
    }

    /**
     * Override this method to plug custom behavior into the transactional cycle of {@link #persist(HasIdentifier)}.
     *
     * @param instance The persisted instance, not {@code null}
     */
    protected void postPersist(@Nonnull T instance) {
        // Do nothing
    }

    /**
     * Merges the specified updated instance into the repository.
     *
     * @param instance The instance to merge
     * @throws NotFoundException If the entity does not exist in the repository
     */
    @Transactional
    public T update(T instance) {
        Objects.requireNonNull(instance);
        preUpdate(instance);
        final T result = getPrimaryDao().update(instance);
        assert result != null;
        postUpdate(result);
        return result;
    }

    /**
     * Override this method to plug custom behavior into the transactional cycle of {@link #update(HasIdentifier)} )}.
     * <p>
     * The default behavior is to validate the specified instance and ensure its existence in the repository.
     *
     * @param instance The instance to be updated, not {@code null}
     */
<<<<<<< HEAD
    protected void preUpdate(@Nonnull T instance) {
=======
    protected void preUpdate(@NonNull T instance) {
        validateUri(instance.getUri());
>>>>>>> 1526072b
        if (!exists(instance.getUri())) {
            throw NotFoundException.create(instance.getClass().getSimpleName(), instance.getUri());
        }
        validate(instance);
    }

    /**
     * Override this method to plug custom behavior into the transactional cycle of {@link #update(HasIdentifier)}.
     *
     * @param instance The updated instance which will be returned by {@link #update(HasIdentifier)}, not {@code null}
     */
    protected void postUpdate(@Nonnull T instance) {
        // Do nothing
    }

    /**
     * Removes the specified instance from the repository.
     *
     * @param instance The instance to remove
     */
    @Transactional
    public void remove(T instance) {
        Objects.requireNonNull(instance);
        preRemove(instance);
        getPrimaryDao().remove(instance);
        postRemove(instance);
    }

    /**
     * Override this method to plug custom behavior into the transactional cycle of {@link #remove(HasIdentifier)}.
     * <p>
     * The default behavior is a no-op.
     *
     * @param instance The instance to be removed, not {@code null}
     */
    protected void preRemove(@Nonnull T instance) {
        // Do nothing
    }

    /**
     * Override this method to plug custom behavior into the transactional cycle of {@link #remove(HasIdentifier)}.
     * <p>
     * The default behavior is a no-op.
     *
     * @param instance The removed instance, not {@code null}
     */
    protected void postRemove(@Nonnull T instance) {
        // Do nothing
    }

    /**
     * Checks whether an instance with the specified identifier exists in the repository.
     *
     * @param id ID to check
     * @return {@code true} if the instance exists, {@code false} otherwise
     */
    public boolean exists(URI id) {
        return getPrimaryDao().exists(id);
    }

    /**
     * Validates the specified instance, using JSR 380.
     * <p>
     * This assumes that the type contains JSR 380 validation annotations.
     *
     * @param instance The instance to validate
     * @throws ValidationException In case the instance is not valid
     */
    protected void validate(T instance) {
        final ValidationResult<T> validationResult = ValidationResult.of(validator.validate(instance));
        if (!validationResult.isValid()) {
            throw new ValidationException(validationResult);
        }
    }

    /**
     * Validates the specified uri.
     *
     * @param uri the uri to validate
     * @throws cz.cvut.kbss.termit.exception.InvalidIdentifierException when the URI is invalid
     * @see cz.cvut.kbss.termit.service.IdentifierResolver#isUri(String)
     */
    protected void validateUri(URI uri) throws InvalidIdentifierException {
        if (uri != null && !IdentifierResolver.isUri(uri.toString())) {
            throw new InvalidIdentifierException("Invalid URI: '" + uri + "'", "error.invalidIdentifier").addParameter("uri", uri.toString());
        }
    }
}<|MERGE_RESOLUTION|>--- conflicted
+++ resolved
@@ -210,12 +210,8 @@
      *
      * @param instance The instance to be updated, not {@code null}
      */
-<<<<<<< HEAD
     protected void preUpdate(@Nonnull T instance) {
-=======
-    protected void preUpdate(@NonNull T instance) {
         validateUri(instance.getUri());
->>>>>>> 1526072b
         if (!exists(instance.getUri())) {
             throw NotFoundException.create(instance.getClass().getSimpleName(), instance.getUri());
         }
