/**
 * TermIt Copyright (C) 2019 Czech Technical University in Prague
 * <p>
 * This program is free software: you can redistribute it and/or modify it under the terms of the GNU General Public
 * License as published by the Free Software Foundation, either version 3 of the License, or (at your option) any later
 * version.
 * <p>
 * This program is distributed in the hope that it will be useful, but WITHOUT ANY WARRANTY; without even the implied
 * warranty of MERCHANTABILITY or FITNESS FOR A PARTICULAR PURPOSE.  See the GNU General Public License for more
 * details.
 * <p>
 * You should have received a copy of the GNU General Public License along with this program.  If not, see
 * <https://www.gnu.org/licenses/>.
 */
package cz.cvut.kbss.termit.persistence;

import cz.cvut.kbss.jopa.model.EntityManagerFactory;
import cz.cvut.kbss.jopa.model.descriptors.Descriptor;
import cz.cvut.kbss.jopa.model.descriptors.EntityDescriptor;
import cz.cvut.kbss.jopa.model.descriptors.FieldDescriptor;
import cz.cvut.kbss.jopa.model.metamodel.FieldSpecification;
import cz.cvut.kbss.termit.model.DocumentVocabulary;
import cz.cvut.kbss.termit.model.Glossary;
import cz.cvut.kbss.termit.model.Term;
import cz.cvut.kbss.termit.model.Vocabulary;
import cz.cvut.kbss.termit.model.resource.Document;
import cz.cvut.kbss.termit.model.resource.File;
import org.springframework.beans.factory.annotation.Autowired;
import org.springframework.stereotype.Component;

import java.net.URI;
import java.util.Objects;

/**
 * Provides descriptors for working with repository contexts.
 */
@Component
public class DescriptorFactory {

<<<<<<< HEAD
    private final PersistenceUtils persistenceUtils;

    @Autowired
    public DescriptorFactory(PersistenceUtils persistenceUtils) {
        this.persistenceUtils = persistenceUtils;
=======
    private final EntityManagerFactory emf;

    @Autowired
    public DescriptorFactory(EntityManagerFactory emf) {
        this.emf = emf;
>>>>>>> 83149f72
    }

    /**
     * Creates a JOPA descriptor for the specified vocabulary.
     * <p>
     * The descriptor specifies that the instance context will correspond to the {@code vocabulary}'s IRI. It also
     * initializes other required attribute descriptors.
     * <p>
     * Note that default context is used for asset author.
     *
     * @param vocabulary Vocabulary for which the descriptor should be created
     * @return Vocabulary descriptor
     */
    public Descriptor vocabularyDescriptor(Vocabulary vocabulary) {
        Objects.requireNonNull(vocabulary);
        return vocabularyDescriptor(vocabulary.getUri());
    }

    private EntityDescriptor assetDescriptor(URI vocabularyUri) {
        if (vocabularyUri == null) {
            return new EntityDescriptor();
        }
        return new EntityDescriptor(persistenceUtils.resolveVocabularyContext(vocabularyUri));
    }

    public <T> FieldSpecification<? super T, ?> fieldSpec(Class<T> entityCls, String attribute) {
        Objects.requireNonNull(entityCls);
        Objects.requireNonNull(attribute);
        return emf.getMetamodel().entity(entityCls).getFieldSpecification(attribute);
    }

    /**
     * Creates a JOPA descriptor for a vocabulary with the specified identifier.
     * <p>
     * The descriptor specifies that the instance context will correspond to the given IRI. It also initializes other
     * required attribute descriptors.
     * <p>
     * Note that default context is used for asset author.
     *
     * @param vocabularyUri Vocabulary identifier for which the descriptor should be created
     * @return Vocabulary descriptor
     */
    public Descriptor vocabularyDescriptor(URI vocabularyUri) {
        Objects.requireNonNull(vocabularyUri);
        final EntityDescriptor descriptor = assetDescriptor(vocabularyUri);
        descriptor.addAttributeDescriptor(fieldSpec(Vocabulary.class, "glossary"), glossaryDescriptor(vocabularyUri));
        descriptor.addAttributeDescriptor(fieldSpec(DocumentVocabulary.class, "document"),
                documentDescriptor(vocabularyUri));
        return descriptor;
    }

    /**
     * Creates a JOPA descriptor for a {@link Document} related to the specified vocabulary (presumably a {@link
     * DocumentVocabulary}).
     * <p>
     * This means that the context of the Document (and all its relevant attributes) is given by the specified
     * vocabulary's IRI.
     * <p>
     * Note that default context is used for asset author.
     *
     * @param vocabulary Vocabulary on which the descriptor should be based
     * @return Document descriptor
     */
    public Descriptor documentDescriptor(Vocabulary vocabulary) {
        Objects.requireNonNull(vocabulary);
        return documentDescriptor(vocabulary.getUri());
    }

    /**
     * Creates a JOPA descriptor for a {@link Document} related to a vocabulary with the specified identifier
     * (presumably of a {@link DocumentVocabulary}).
     * <p>
     * This means that the context of the Document (and all its relevant attributes) is given by the specified IRI.
     * <p>
     * Note that default context is used for asset author.
     *
     * @param vocabularyUri Vocabulary identifier on which the descriptor should be based
     * @return Document descriptor
     */
    public Descriptor documentDescriptor(URI vocabularyUri) {
<<<<<<< HEAD
        if (vocabularyUri == null) {
            return new EntityDescriptor();
        }
=======
>>>>>>> 83149f72
        final EntityDescriptor descriptor = assetDescriptor(vocabularyUri);
        final Descriptor fileDescriptor = fileDescriptor(vocabularyUri);
        descriptor.addAttributeDescriptor(fieldSpec(Document.class, "files"), fileDescriptor);
        // Vocabulary field is inferred, so it cannot be in any specific context
        descriptor.addAttributeDescriptor(fieldSpec(Document.class, "vocabulary"),
                new FieldDescriptor((URI) null, fieldSpec(Document.class, "vocabulary")));
        return descriptor;
    }

    /**
     * Creates a JOPA descriptor for a {@link cz.cvut.kbss.termit.model.resource.File} related to the specified
     * vocabulary.
     * <p>
     * This means that the context of the File (and all its relevant attributes) is given by the specified vocabulary's
     * IRI.
     * <p>
     * Note that default context is used for asset author and last editor.
     *
     * @param vocabulary Vocabulary identifier on which the descriptor should be based
     * @return File descriptor
     */
    public Descriptor fileDescriptor(Vocabulary vocabulary) {
        Objects.requireNonNull(vocabulary);
        return fileDescriptor(vocabulary.getUri());
    }

    /**
     * Creates a JOPA descriptor for a {@link cz.cvut.kbss.termit.model.resource.File} related to a vocabulary with the
     * specified identifier.
     * <p>
     * This means that the context of the File (and all its relevant attributes) is given by the specified IRI.
     * <p>
     * Note that default context is used for asset author.
     *
     * @param vocabularyUri Vocabulary identifier on which the descriptor should be based
     * @return File descriptor
     */
    public Descriptor fileDescriptor(URI vocabularyUri) {
<<<<<<< HEAD
        if (vocabularyUri == null) {
            return new EntityDescriptor();
        }
=======
>>>>>>> 83149f72
        final Descriptor descriptor = assetDescriptor(vocabularyUri);
        final Descriptor docDescriptor = assetDescriptor(vocabularyUri);
        docDescriptor.addAttributeDescriptor(fieldSpec(Document.class, "files"), assetDescriptor(vocabularyUri));
        descriptor.addAttributeDescriptor(fieldSpec(File.class, "document"), docDescriptor);
        return descriptor;
    }

    /**
     * Creates a JOPA descriptor for a {@link cz.cvut.kbss.termit.model.Glossary} related to the specified vocabulary.
     * <p>
     * This means that the context of the Glossary (and all its relevant attributes) is given by the specified
     * vocabulary's IRI.
     * <p>
     * Note that default context is used for asset author.
     *
     * @param vocabulary Vocabulary on which the descriptor should be based
     * @return Glossary descriptor
     */
    public Descriptor glossaryDescriptor(Vocabulary vocabulary) {
        Objects.requireNonNull(vocabulary);
        return glossaryDescriptor(vocabulary.getUri());
    }

    /**
     * Creates a JOPA descriptor for a {@link cz.cvut.kbss.termit.model.Glossary} related to a vocabulary with the
     * specified identifier.
     * <p>
     * This means that the context of the Glossary (and all its relevant attributes) is given by the specified IRI.
     * <p>
     * Note that default context is used for asset author.
     *
     * @param vocabularyUri Vocabulary identifier on which the descriptor should be based
     * @return Glossary descriptor
     */
    public Descriptor glossaryDescriptor(URI vocabularyUri) {
        final EntityDescriptor descriptor = assetDescriptor(vocabularyUri);
        descriptor.addAttributeDescriptor(fieldSpec(Glossary.class, "rootTerms"), termDescriptor(vocabularyUri));
        return descriptor;
    }

    /**
     * Gets field specification for the specified attribute from persistence unit metamodel.
     *
     * @param entityCls Entity class
     * @param attName   Name of attribute in the entity class
     * @return Metamodel field specification
     */
    public <T> FieldSpecification<? super T, ?> fieldSpec(Class<T> entityCls, String attName) {
        return persistenceUtils.getMetamodel().entity(entityCls).getFieldSpecification(attName);
    }

    /**
     * Creates a JOPA descriptor for a {@link cz.cvut.kbss.termit.model.Term} contained in the specified vocabulary.
     * <p>
     * This means that the context of the Term (and all its relevant attributes) is given by the specified vocabulary's
     * IRI.
     * <p>
     * Note that default context is used for asset author.
     *
     * @param vocabulary Vocabulary on which the descriptor should be based
     * @return Term descriptor
     */
    public Descriptor termDescriptor(Vocabulary vocabulary) {
        Objects.requireNonNull(vocabulary);
        return termDescriptor(vocabulary.getUri());
    }

    /**
     * Creates a JOPA descriptor for a {@link cz.cvut.kbss.termit.model.Term} contained in a vocabulary with the
     * specified identifier.
     * <p>
     * This means that the context of the Term (and all its relevant attributes) is given by the specified vocabulary
     * IRI.
     * <p>
     * Note that default context is used for asset author.
     *
     * @param vocabularyUri Vocabulary identifier on which the descriptor should be based
     * @return Term descriptor
     */
    public Descriptor termDescriptor(URI vocabularyUri) {
        final EntityDescriptor descriptor = assetDescriptor(vocabularyUri);
        final EntityDescriptor parentDescriptor = new EntityDescriptor();
        parentDescriptor.addAttributeDescriptor(fieldSpec(Term.class, "vocabulary"),
                new FieldDescriptor((URI) null, fieldSpec(Term.class, "vocabulary")));
<<<<<<< HEAD
        persistenceUtils.getCurrentWorkspaceVocabularyContexts().forEach(parentDescriptor::addContext);
        // Allow indefinite length of the ancestor chain
        parentDescriptor.addAttributeDescriptor(fieldSpec(Term.class, "parentTerms"), parentDescriptor);
=======
>>>>>>> 83149f72
        descriptor.addAttributeDescriptor(fieldSpec(Term.class, "parentTerms"), parentDescriptor);
        // Definition source is inferred. That means it is in a special context in GraphDB. Therefore, we need to use
        // the default context to prevent JOPA from thinking the value has changed on merge
        descriptor.addAttributeContext(fieldSpec(Term.class, "definitionSource"), null);
        // Vocabulary field is inferred, so it cannot be in any specific context
        descriptor.addAttributeDescriptor(fieldSpec(Term.class, "vocabulary"),
                new FieldDescriptor((URI) null, fieldSpec(Term.class, "vocabulary")));
        return descriptor;
    }

    /**
     * Creates a JOPA descriptor for the specified term.
     * <p>
     * This takes the context from the term's vocabulary.
     *
     * @param term Term to create descriptor for
     * @return Term descriptor
     */
    public Descriptor termDescriptor(Term term) {
        Objects.requireNonNull(term);
        assert term.getVocabulary() != null;
        return termDescriptor(term.getVocabulary());
    }
}<|MERGE_RESOLUTION|>--- conflicted
+++ resolved
@@ -37,19 +37,11 @@
 @Component
 public class DescriptorFactory {
 
-<<<<<<< HEAD
     private final PersistenceUtils persistenceUtils;
 
     @Autowired
     public DescriptorFactory(PersistenceUtils persistenceUtils) {
         this.persistenceUtils = persistenceUtils;
-=======
-    private final EntityManagerFactory emf;
-
-    @Autowired
-    public DescriptorFactory(EntityManagerFactory emf) {
-        this.emf = emf;
->>>>>>> 83149f72
     }
 
     /**
@@ -130,12 +122,9 @@
      * @return Document descriptor
      */
     public Descriptor documentDescriptor(URI vocabularyUri) {
-<<<<<<< HEAD
         if (vocabularyUri == null) {
             return new EntityDescriptor();
         }
-=======
->>>>>>> 83149f72
         final EntityDescriptor descriptor = assetDescriptor(vocabularyUri);
         final Descriptor fileDescriptor = fileDescriptor(vocabularyUri);
         descriptor.addAttributeDescriptor(fieldSpec(Document.class, "files"), fileDescriptor);
@@ -174,12 +163,9 @@
      * @return File descriptor
      */
     public Descriptor fileDescriptor(URI vocabularyUri) {
-<<<<<<< HEAD
         if (vocabularyUri == null) {
             return new EntityDescriptor();
         }
-=======
->>>>>>> 83149f72
         final Descriptor descriptor = assetDescriptor(vocabularyUri);
         final Descriptor docDescriptor = assetDescriptor(vocabularyUri);
         docDescriptor.addAttributeDescriptor(fieldSpec(Document.class, "files"), assetDescriptor(vocabularyUri));
@@ -264,12 +250,9 @@
         final EntityDescriptor parentDescriptor = new EntityDescriptor();
         parentDescriptor.addAttributeDescriptor(fieldSpec(Term.class, "vocabulary"),
                 new FieldDescriptor((URI) null, fieldSpec(Term.class, "vocabulary")));
-<<<<<<< HEAD
         persistenceUtils.getCurrentWorkspaceVocabularyContexts().forEach(parentDescriptor::addContext);
         // Allow indefinite length of the ancestor chain
         parentDescriptor.addAttributeDescriptor(fieldSpec(Term.class, "parentTerms"), parentDescriptor);
-=======
->>>>>>> 83149f72
         descriptor.addAttributeDescriptor(fieldSpec(Term.class, "parentTerms"), parentDescriptor);
         // Definition source is inferred. That means it is in a special context in GraphDB. Therefore, we need to use
         // the default context to prevent JOPA from thinking the value has changed on merge
