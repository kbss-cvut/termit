--- conflicted
+++ resolved
@@ -90,13 +90,7 @@
         final List<AbstractChangeRecord> records = IntStream.range(0, 5).mapToObj(
                 i -> generateUpdateRecord(Instant.ofEpochMilli(System.currentTimeMillis() - i * 10000),
                         asset.getUri())).collect(Collectors.toList());
-<<<<<<< HEAD
-        final EntityDescriptor descriptor = new EntityDescriptor(vocabulary.getUri());
-        descriptor.addAttributeContext(descriptorFactory.fieldSpec(AbstractChangeRecord.class, "author"), null);
-        transactional(() -> records.forEach(r -> em.persist(r, descriptor)));
-=======
         transactional(() -> records.forEach(r -> em.persist(r, persistDescriptor(vocabulary.getUri()))));
->>>>>>> 83149f72
 
         final List<AbstractChangeRecord> result = sut.findAll(asset);
         assertEquals(records.size(), result.size());
@@ -117,13 +111,7 @@
         final List<AbstractChangeRecord> records = IntStream.range(0, 5).mapToObj(
                 i -> generateUpdateRecord(Instant.ofEpochMilli(System.currentTimeMillis() + i * 10000),
                         asset.getUri())).collect(Collectors.toList());
-<<<<<<< HEAD
-        final EntityDescriptor descriptor = new EntityDescriptor(vocabulary.getUri());
-        descriptor.addAttributeContext(descriptorFactory.fieldSpec(AbstractChangeRecord.class, "author"), null);
-        transactional(() -> records.forEach(r -> em.persist(r, descriptor)));
-=======
         transactional(() -> records.forEach(r -> em.persist(r, persistDescriptor(vocabulary.getUri()))));
->>>>>>> 83149f72
 
         final List<AbstractChangeRecord> result = sut.findAll(asset);
         records.sort(Comparator.comparing(AbstractChangeRecord::getTimestamp).reversed());
@@ -139,11 +127,6 @@
         rOne.setChangedAttribute(URI.create(SKOS.PREF_LABEL));
         final UpdateChangeRecord rTwo = generateUpdateRecord(now, asset.getUri());
         rTwo.setChangedAttribute(URI.create(SKOS.DEFINITION));
-<<<<<<< HEAD
-        final EntityDescriptor descriptor = new EntityDescriptor(vocabulary.getUri());
-        descriptor.addAttributeContext(descriptorFactory.fieldSpec(AbstractChangeRecord.class, "author"), null);
-=======
->>>>>>> 83149f72
         transactional(() -> {
             em.persist(rOne, persistDescriptor(vocabulary.getUri()));
             em.persist(rTwo, persistDescriptor(vocabulary.getUri()));
