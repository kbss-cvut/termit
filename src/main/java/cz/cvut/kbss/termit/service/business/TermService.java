--- conflicted
+++ resolved
@@ -536,22 +536,8 @@
         commentService.addToAsset(comment, target);
     }
 
-<<<<<<< HEAD
-=======
-    @Override
->>>>>>> 5bdef619
-    public List<Snapshot> findSnapshots(Term asset) {
-        return repositoryService.findSnapshots(asset);
-    }
-
-<<<<<<< HEAD
     public Term findVersionValidAt(Term asset, Instant at) {
         return repositoryService.findVersionValidAt(asset, at).orElseThrow(
                 () -> new NotFoundException("No version valid at " + at + " exists."));
-=======
-    @Override
-    public Term findVersionValidAt(Term asset, Instant at) {
-        return repositoryService.findVersionValidAt(asset, at);
->>>>>>> 5bdef619
     }
 }