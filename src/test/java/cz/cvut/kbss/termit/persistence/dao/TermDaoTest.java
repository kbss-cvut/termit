package cz.cvut.kbss.termit.persistence.dao;

import cz.cvut.kbss.jopa.model.EntityManager;
import cz.cvut.kbss.jopa.model.MultilingualString;
import cz.cvut.kbss.jopa.model.query.TypedQuery;
import cz.cvut.kbss.jopa.vocabulary.DC;
import cz.cvut.kbss.jopa.vocabulary.SKOS;
import cz.cvut.kbss.termit.dto.RecentlyModifiedAsset;
import cz.cvut.kbss.termit.dto.TermInfo;
import cz.cvut.kbss.termit.dto.listing.TermDto;
import cz.cvut.kbss.termit.environment.Environment;
import cz.cvut.kbss.termit.environment.Generator;
import cz.cvut.kbss.termit.model.Asset;
import cz.cvut.kbss.termit.model.Term;
import cz.cvut.kbss.termit.model.Vocabulary;
import cz.cvut.kbss.termit.model.assignment.FileOccurrenceTarget;
import cz.cvut.kbss.termit.model.assignment.TermDefinitionSource;
import cz.cvut.kbss.termit.model.changetracking.PersistChangeRecord;
import cz.cvut.kbss.termit.model.resource.File;
import cz.cvut.kbss.termit.model.selector.TextQuoteSelector;
import cz.cvut.kbss.termit.persistence.DescriptorFactory;
import cz.cvut.kbss.termit.util.Configuration;
import cz.cvut.kbss.termit.util.Constants;
import cz.cvut.kbss.termit.util.Utils;
import org.eclipse.rdf4j.common.iteration.Iterations;
import org.eclipse.rdf4j.model.IRI;
import org.eclipse.rdf4j.model.Literal;
import org.eclipse.rdf4j.model.Statement;
import org.eclipse.rdf4j.model.ValueFactory;
import org.eclipse.rdf4j.model.vocabulary.XSD;
import org.eclipse.rdf4j.repository.Repository;
import org.eclipse.rdf4j.repository.RepositoryConnection;
import org.junit.jupiter.api.BeforeEach;
import org.junit.jupiter.api.Test;
import org.springframework.beans.factory.annotation.Autowired;
import org.springframework.data.domain.PageRequest;

import java.net.URI;
import java.util.*;
import java.util.stream.Collectors;
import java.util.stream.IntStream;

import static org.hamcrest.MatcherAssert.assertThat;
import static org.hamcrest.Matchers.*;
import static org.junit.jupiter.api.Assertions.*;

class TermDaoTest extends BaseDaoTestRunner {

    @Autowired
    private EntityManager em;

    @Autowired
    private DescriptorFactory descriptorFactory;

    @Autowired
    private TermDao sut;

    @Autowired
    private Configuration configuration;

    private Vocabulary vocabulary;

    @BeforeEach
    void setUp() {
        this.vocabulary = Generator.generateVocabulary();
        vocabulary.setUri(Generator.generateUri());
        transactional(() -> em.persist(vocabulary, descriptorFactory.vocabularyDescriptor(vocabulary)));
    }

    @Test
    void findAllRootsWithDefaultPageSpecReturnsAllTerms() {
        final List<Term> terms = generateTerms(10);
        addTermsAndSave(new HashSet<>(terms), vocabulary);

        final List<TermDto> result = sut.findAllRoots(vocabulary, Constants.DEFAULT_PAGE_SPEC, Collections.emptyList());
        assertEquals(toDtos(terms), result);
    }

    private static List<TermDto> toDtos(List<Term> terms) {
        return Environment.termsToDtos(terms);
    }

    private void addTermsAndSave(Collection<Term> terms, Vocabulary vocabulary) {
        vocabulary.getGlossary().setRootTerms(terms.stream().map(Asset::getUri).collect(Collectors.toSet()));
        transactional(() -> {
            em.merge(vocabulary.getGlossary(), descriptorFactory.glossaryDescriptor(vocabulary));
            terms.forEach(t -> {
                t.setGlossary(vocabulary.getGlossary().getUri());
                em.persist(t, descriptorFactory.termDescriptor(vocabulary));
                addTermInVocabularyRelationship(t, vocabulary.getUri());
            });
        });
    }

    private List<Term> generateTerms(int count) {
        return IntStream.range(0, count).mapToObj(i -> Generator.generateTermWithId())
                        .sorted(Comparator.comparing((Term t) -> t.getLabel().get(Environment.LANGUAGE)))
                        .collect(Collectors.toList());
    }

    private void addTermInVocabularyRelationship(Term term, URI vocabularyIri) {
        Generator.addTermInVocabularyRelationship(term, vocabularyIri, em);
    }

    @Test
    void findAllRootsReturnsMatchingPageWithTerms() {
        final List<Term> terms = generateTerms(10);
        addTermsAndSave(new HashSet<>(terms), vocabulary);

        // Paging starts at 0
        final List<TermDto> result = sut
                .findAllRoots(vocabulary, PageRequest.of(1, terms.size() / 2), Collections.emptyList());
        final List<Term> subList = terms.subList(terms.size() / 2, terms.size());
        assertEquals(toDtos(subList), result);
    }

    @Test
    void findAllRootsReturnsOnlyTermsInSpecifiedVocabulary() {
        final List<Term> terms = generateTerms(10);
        addTermsAndSave(new HashSet<>(terms), vocabulary);
        final Vocabulary another = Generator.generateVocabulary();
        another.setUri(Generator.generateUri());
        another.getGlossary().setRootTerms(generateTerms(4).stream().map(Asset::getUri).collect(Collectors.toSet()));
        transactional(() -> em.persist(another));

        final List<TermDto> result = sut
                .findAllRoots(vocabulary, PageRequest.of(0, terms.size() / 2), Collections.emptyList());
        assertEquals(terms.size() / 2, result.size());
        assertTrue(toDtos(terms).containsAll(result));
    }

    @Test
    void findAllRootsWithoutVocabularyReturnsMatchingPageWithTerms() {
        final List<Term> terms = generateTerms(10);
        addTermsAndSave(new HashSet<>(terms), vocabulary);

        // Paging starts at 0
        final List<TermDto> result = sut
                .findAllRoots(PageRequest.of(1, terms.size() / 2), Collections.emptyList());
        final List<Term> subList = terms.subList(terms.size() / 2, terms.size());
        assertEquals(toDtos(subList), result);
    }

    @Test
    void findAllRootsWithoutVocabularyReturnsOnlyRootTerms() {
        final List<Term> rootTerms = generateTerms(10);
        addTermsAndSave(new HashSet<>(rootTerms), vocabulary);
        transactional(() -> rootTerms.forEach(t -> {
            final Term child = Generator.generateTermWithId(vocabulary.getUri());
            child.setParentTerms(Collections.singleton(t));
            em.persist(child, descriptorFactory.termDescriptor(vocabulary));
        }));

        final Vocabulary vocabulary2 = Generator.generateVocabulary();
        vocabulary2.setUri(Generator.generateUri());
        transactional(() -> em.persist(vocabulary2, descriptorFactory.vocabularyDescriptor(vocabulary2)));
        final List<Term> rootTerms2 = generateTerms(10);
        addTermsAndSave(new HashSet<>(rootTerms2), vocabulary2);
        transactional(() -> rootTerms.forEach(t -> {
            final Term child = Generator.generateTermWithId(vocabulary2.getUri());
            child.setExternalParentTerms(Collections.singleton(t));
            em.persist(child, descriptorFactory.termDescriptor(vocabulary2));
        }));

        final List<TermDto> result = sut.findAllRoots(Constants.DEFAULT_PAGE_SPEC, Collections.emptyList());
        final List<TermDto> set = new ArrayList<>();
        set.addAll(toDtos(rootTerms));
        set.addAll(toDtos(rootTerms2));
        set.sort(Comparator.comparing(o -> o.getLabel().get()));
        assertEquals(set, result);
    }

    @Test
    void findAllRootsReturnsOnlyRootTerms() {
        final List<Term> rootTerms = generateTerms(10);
        addTermsAndSave(new HashSet<>(rootTerms), vocabulary);
        transactional(() -> rootTerms.forEach(t -> {
            final Term child = Generator.generateTermWithId(vocabulary.getUri());
            child.setParentTerms(Collections.singleton(t));
            em.persist(child, descriptorFactory.termDescriptor(vocabulary));
        }));


        final List<TermDto> result = sut.findAllRoots(vocabulary, Constants.DEFAULT_PAGE_SPEC, Collections.emptyList());
        assertEquals(toDtos(rootTerms), result);
    }

    @Test
    void findAllBySearchStringReturnsTermsWithMatchingLabel() {
        final List<Term> terms = generateTerms(10);
        addTermsAndSave(new HashSet<>(terms), vocabulary);

        final List<TermDto> result = sut.findAll(terms.get(0).getLabel().get(Environment.LANGUAGE), vocabulary);
        assertEquals(1, result.size());
        assertTrue(toDtos(terms).contains(result.get(0)));
    }

    @Test
    void findAllBySearchStringWithoutVocabularyReturnsTermsWithMatchingLabel() {
        final List<Term> terms = generateTerms(10);
        addTermsAndSave(new HashSet<>(terms), vocabulary);

        final List<TermDto> result = sut.findAll(terms.get(0).getLabel().get(Environment.LANGUAGE));
        assertEquals(1, result.size());
        assertTrue(toDtos(terms).contains(result.get(0)));
    }

    @Test
    void findAllBySearchStringReturnsTermsWithMatchingLabelWhichAreNotRoots() {
        final List<Term> terms = generateTerms(10);
        addTermsAndSave(new HashSet<>(terms), vocabulary);
        final Term root = terms.get(Generator.randomIndex(terms));
        final Term child = Generator.generateTermWithId(vocabulary.getUri());
        child.setPrimaryLabel("test");
        child.setParentTerms(Collections.singleton(root));
        child.setGlossary(vocabulary.getGlossary().getUri());
        final Term matchingDesc = Generator.generateTermWithId();
        matchingDesc.setPrimaryLabel("Metropolitan plan");
        matchingDesc.setParentTerms(Collections.singleton(child));
        transactional(() -> {
            em.persist(child, descriptorFactory.termDescriptor(vocabulary));
            em.persist(matchingDesc, descriptorFactory.termDescriptor(vocabulary));
            addTermInVocabularyRelationship(child, vocabulary.getUri());
            addTermInVocabularyRelationship(matchingDesc, vocabulary.getUri());
            insertNarrowerStatements(matchingDesc, child);
        });

        final List<TermDto> result = sut.findAll("plan", vocabulary);
        assertEquals(1, result.size());
        assertEquals(new TermDto(matchingDesc), result.get(0));
    }

    /**
     * Simulate the inverse of skos:broader and skos:narrower
     *
     * @param children Terms whose parents need skos:narrower relationships to them
     */
    private void insertNarrowerStatements(Term... children) {
        final Repository repo = em.unwrap(Repository.class);
        final ValueFactory vf = repo.getValueFactory();
        try (final RepositoryConnection conn = repo.getConnection()) {
            conn.begin();
            final IRI narrower = vf.createIRI(SKOS.NARROWER);
            for (Term t : children) {
                final Collection<Term> parents = new ArrayList<>();
                parents.addAll(Utils.emptyIfNull(t.getParentTerms()));
                parents.addAll(Utils.emptyIfNull(t.getExternalParentTerms()));
                for (Term parent : parents) {
                    conn.add(vf.createStatement(vf.createIRI(parent.getUri().toString()), narrower,
                            vf.createIRI(t.getUri().toString()), vf.createIRI(vocabulary.getUri().toString())));
                }
            }
            conn.commit();
        }
    }

    @Test
    void existsInVocabularyReturnsTrueForLabelExistingInVocabulary() {
        final List<Term> terms = generateTerms(10);
        addTermsAndSave(new HashSet<>(terms), vocabulary);

        final String label = terms.get(0).getLabel().get(Environment.LANGUAGE);
        assertTrue(sut.existsInVocabulary(label, vocabulary, Environment.LANGUAGE));
    }

    @Test
    void existsInVocabularyReturnsFalseForUnknownLabel() {
        final List<Term> terms = generateTerms(10);
        addTermsAndSave(new HashSet<>(terms), vocabulary);

        assertFalse(sut.existsInVocabulary("unknown label", vocabulary, Environment.LANGUAGE));
    }

    @Test
    void existsInVocabularyReturnsTrueWhenLabelDiffersOnlyInCase() {
        final List<Term> terms = generateTerms(10);
        addTermsAndSave(terms, vocabulary);

        final String label = terms.get(0).getLabel().get(Environment.LANGUAGE).toLowerCase();
        assertTrue(sut.existsInVocabulary(label, vocabulary, Environment.LANGUAGE));
    }

    @Test
    void existsInVocabularyReturnsFalseForLabelExistingInAnotherLanguageInTheVocabulary() {
        final Term term = Generator.generateMultiLingualTerm("en", "cs");
        final List<Term> terms = Collections.singletonList(term);
        addTermsAndSave(new HashSet<>(terms), vocabulary);

        final String label = terms.get(0).getLabel().get("en");
        assertTrue(sut.existsInVocabulary(label, vocabulary, "en"));
        assertFalse(sut.existsInVocabulary(label, vocabulary, "cs"));
    }


    @Test
    void findAllGetsAllTermsInVocabulary() {
        final List<Term> terms = generateTerms(10);
        addTermsAndSave(terms, vocabulary);

        final List<Term> result = sut.findAll(vocabulary);
        assertEquals(terms.size(), result.size());
        assertTrue(terms.containsAll(result));
    }

    @Test
    void isEmptyReturnsTrueForEmptyVocabulary() {
        assertTrue(sut.isEmpty(vocabulary));
    }

    @Test
    void isEmptyReturnsFalseForNonemptyVocabulary() {
        final List<Term> terms = generateTerms(1);
        addTermsAndSave(terms, vocabulary);
        assertFalse(sut.isEmpty(vocabulary));
    }

    @Test
    void findAllReturnsAllTermsFromVocabularyOrderedByLabel() {
        final List<Term> terms = generateTerms(10);
        addTermsAndSave(terms, vocabulary);

        final List<Term> result = sut.findAll(vocabulary);
        terms.sort(Comparator.comparing(Term::getPrimaryLabel));
        assertEquals(terms, result);
    }

    @Test
    void findAllIncludingImportedReturnsTermsInVocabularyAndImportedVocabularies() {
        final List<Term> terms = generateTerms(10);
        addTermsAndSave(terms, vocabulary);
        final Vocabulary parent = Generator.generateVocabularyWithId();
        vocabulary.setImportedVocabularies(Collections.singleton(parent.getUri()));
        transactional(() -> {
            em.merge(vocabulary, descriptorFactory.vocabularyDescriptor(vocabulary));
            em.persist(parent, descriptorFactory.vocabularyDescriptor(parent));
        });
        final List<Term> parentTerms = generateTerms(3);
        addTermsAndSave(parentTerms, parent);

        final List<TermDto> result = sut.findAllIncludingImported(vocabulary);
        final List<Term> allExpected = new ArrayList<>(terms);
        allExpected.addAll(parentTerms);
        allExpected.sort(Comparator.comparing(Term::getPrimaryLabel));
        assertEquals(toDtos(allExpected), result);
    }

    @Test
    void persistSavesTermIntoVocabularyContext() {
        final Term term = Generator.generateTermWithId(vocabulary.getUri());
        transactional(() -> sut.persist(term, vocabulary));

        final Term result = em.find(Term.class, term.getUri(), descriptorFactory.termDescriptor(vocabulary));
        assertNotNull(result);
        assertEquals(term, result);
    }

    @Test
    void persistEnsuresVocabularyAttributeIsEmptySoThatItCanBeInferred() {
        final Term term = Generator.generateTermWithId(vocabulary.getUri());
        transactional(() -> sut.persist(term, vocabulary));
        assertNull(term.getVocabulary());

        final Term result = em.find(Term.class, term.getUri(), descriptorFactory.termDescriptor(vocabulary));
        assertNotNull(result);
        // Term vocabulary should be null here, as we have inference disabled
        assertNull(result.getVocabulary());
    }

    @Test
    void updateUpdatesTermInVocabularyContext() {
        final Term term = Generator.generateTermWithId(vocabulary.getUri());
        transactional(() -> {
            vocabulary.getGlossary().addRootTerm(term);
            term.setGlossary(vocabulary.getGlossary().getUri());
            em.merge(vocabulary.getGlossary(), descriptorFactory.glossaryDescriptor(vocabulary));
            em.persist(term, descriptorFactory.termDescriptor(vocabulary));
            addTermInVocabularyRelationship(term, vocabulary.getUri());
        });

        final String updatedLabel = "Updated label";
        final String oldLabel = term.getLabel().get(Environment.LANGUAGE);
        term.setPrimaryLabel(updatedLabel);
        em.getEntityManagerFactory().getCache().evictAll();
        transactional(() -> sut.update(term));

        final Term result = em.find(Term.class, term.getUri(), descriptorFactory.termDescriptor(vocabulary));
        assertEquals(updatedLabel, result.getLabel().get(Environment.LANGUAGE));
        assertFalse(em.createNativeQuery("ASK WHERE { ?x ?hasLabel ?label }", Boolean.class)
                      .setParameter("hasLabel", URI.create(SKOS.PREF_LABEL))
                      .setParameter("label", oldLabel, Environment.LANGUAGE).getSingleResult());
    }

    @Test
    void findAllRootsReturnsOnlyTermsWithMatchingLabelLanguage() {
        final List<Term> terms = generateTerms(5);
        final Term foreignLabelTerm = Generator.generateTermWithId();
        final List<Term> allTerms = new ArrayList<>(terms);
        allTerms.add(foreignLabelTerm);
        addTermsAndSave(allTerms, vocabulary);
        transactional(() -> insertForeignLabel(foreignLabelTerm));

        final List<TermDto> result = sut.findAllRoots(vocabulary, Constants.DEFAULT_PAGE_SPEC, Collections.emptyList());
        assertEquals(toDtos(terms), result);
    }

    private void insertForeignLabel(Term term) {
        final Repository repo = em.unwrap(Repository.class);
        try (final RepositoryConnection conn = repo.getConnection()) {
            final ValueFactory vf = conn.getValueFactory();
            conn.remove(vf.createIRI(term.getUri().toString()), vf.createIRI(SKOS.PREF_LABEL), null);
            conn.add(vf.createIRI(term.getUri().toString()), vf.createIRI(SKOS.PREF_LABEL),
                    vf.createLiteral("Adios", "es"));
        }
    }

    @Test
    void findAllReturnsOnlyTermsWithMatchingLanguageLabel() {
        final List<Term> terms = generateTerms(5);
        final Term foreignLabelTerm = Generator.generateTermWithId();
        final List<Term> allTerms = new ArrayList<>(terms);
        allTerms.add(foreignLabelTerm);
        addTermsAndSave(allTerms, vocabulary);
        transactional(() -> insertForeignLabel(foreignLabelTerm));

        final List<Term> result = sut.findAll(vocabulary);
        assertEquals(terms, result);
    }

    @Test
    void findAllRootsIncludingImportsGetsRootTermsFromVocabularyImportChain() {
        final List<Term> directTerms = generateTerms(3);
        addTermsAndSave(directTerms, vocabulary);
        final Vocabulary parent = Generator.generateVocabularyWithId();
        vocabulary.setImportedVocabularies(Collections.singleton(parent.getUri()));
        final Vocabulary grandParent = Generator.generateVocabularyWithId();
        parent.setImportedVocabularies(Collections.singleton(grandParent.getUri()));
        transactional(() -> {
            em.merge(vocabulary, descriptorFactory.vocabularyDescriptor(vocabulary));
            em.persist(parent, descriptorFactory.vocabularyDescriptor(parent));
            em.persist(grandParent, descriptorFactory.vocabularyDescriptor(grandParent));
        });
        final List<Term> parentTerms = generateTerms(3);
        addTermsAndSave(parentTerms, parent);
        final List<Term> grandParentTerms = generateTerms(2);
        addTermsAndSave(grandParentTerms, grandParent);
        final List<Term> allTerms = new ArrayList<>(directTerms);
        allTerms.addAll(parentTerms);
        allTerms.addAll(grandParentTerms);
        allTerms.sort(Comparator.comparing(Term::getPrimaryLabel));

        final List<TermDto> result = sut
                .findAllRootsIncludingImports(vocabulary, Constants.DEFAULT_PAGE_SPEC, Collections.emptyList());
        assertEquals(toDtos(allTerms), result);
    }

    @Test
    void findAllRootsIncludingImportsReturnsVocabularyRootTermsWhenVocabularyDoesNotImportAnyOther() {
        final List<Term> terms = generateTerms(10);
        addTermsAndSave(new HashSet<>(terms), vocabulary);

        final List<TermDto> result = sut
                .findAllRootsIncludingImports(vocabulary, Constants.DEFAULT_PAGE_SPEC, Collections.emptyList());
        assertEquals(toDtos(terms), result);
    }

    @Test
    void findAllIncludingImportsBySearchStringReturnsMatchingTermsFromVocabularyImportChain() {
        final Vocabulary parent = Generator.generateVocabularyWithId();
        vocabulary.setImportedVocabularies(Collections.singleton(parent.getUri()));
        final Vocabulary grandParent = Generator.generateVocabularyWithId();
        parent.setImportedVocabularies(Collections.singleton(grandParent.getUri()));
        transactional(() -> {
            em.merge(vocabulary, descriptorFactory.vocabularyDescriptor(vocabulary));
            em.persist(parent, descriptorFactory.vocabularyDescriptor(parent));
            em.persist(grandParent, descriptorFactory.vocabularyDescriptor(grandParent));
        });
        final List<Term> directTerms = generateTerms(4);
        addTermsAndSave(directTerms, vocabulary);
        final List<Term> allTerms = new ArrayList<>(directTerms);
        final List<Term> parentTerms = generateTerms(3);
        addTermsAndSave(parentTerms, parent);
        allTerms.addAll(parentTerms);
        final List<Term> grandParentTerms = generateTerms(2);
        addTermsAndSave(grandParentTerms, grandParent);
        allTerms.addAll(grandParentTerms);
        // This would normally be inferred
        directTerms.forEach(dt -> dt.setVocabulary(vocabulary.getUri()));
        transactional(() -> {
            directTerms.get(0).setExternalParentTerms(Collections.singleton(parentTerms.get(0)));
            parentTerms.get(0).setExternalParentTerms(Collections.singleton(grandParentTerms.get(0)));
            directTerms.get(1).setExternalParentTerms(Collections.singleton(parentTerms.get(1)));
            // Parents are in different contexts, so we have to deal with that
            em.merge(directTerms.get(0), descriptorFactory.termDescriptor(vocabulary)
                                                          .addAttributeDescriptor(descriptorFactory
<<<<<<< HEAD
                                                                          .fieldSpec(Term.class, "externalParentTerms"),
                                                                  descriptorFactory.vocabularyDescriptor(parent)));
            em.merge(directTerms.get(1), descriptorFactory.termDescriptor(vocabulary)
                                                          .addAttributeDescriptor(descriptorFactory
                                                                          .fieldSpec(Term.class, "externalParentTerms"),
                                                                  descriptorFactory.vocabularyDescriptor(parent)));
            em.merge(parentTerms.get(0), descriptorFactory.termDescriptor(parent)
                    .addAttributeDescriptor(descriptorFactory
                                    .fieldSpec(Term.class, "externalParentTerms"),
                            descriptorFactory.vocabularyDescriptor(grandParent)));
=======
                                                                          .fieldSpec(Term.class, "parentTerms"),
                                                                  descriptorFactory.vocabularyDescriptor(parent)));
            em.merge(directTerms.get(1), descriptorFactory.termDescriptor(vocabulary)
                                                          .addAttributeDescriptor(descriptorFactory
                                                                          .fieldSpec(Term.class, "parentTerms"),
                                                                  descriptorFactory.vocabularyDescriptor(parent)));
            em.merge(parentTerms.get(0), descriptorFactory.termDescriptor(parent)
                                                          .addAttributeDescriptor(descriptorFactory
                                                                          .fieldSpec(Term.class, "parentTerms"),
                                                                  descriptorFactory.vocabularyDescriptor(grandParent)));
>>>>>>> 849c1a7e
            vocabulary.getGlossary().removeRootTerm(directTerms.get(0));
            vocabulary.getGlossary().removeRootTerm(directTerms.get(1));
            em.merge(vocabulary.getGlossary(), descriptorFactory.glossaryDescriptor(vocabulary));
            parent.getGlossary().removeRootTerm(parentTerms.get(0));
            em.merge(parent.getGlossary(), descriptorFactory.glossaryDescriptor(parent));
            insertNarrowerStatements(directTerms.get(0), directTerms.get(1), parentTerms.get(0));
        });

        final String searchString = directTerms.get(0).getPrimaryLabel()
                                               .substring(0, directTerms.get(0).getPrimaryLabel().length() - 2);
        final List<TermDto> result = sut.findAllIncludingImported(searchString, vocabulary);
        assertFalse(result.isEmpty());
        assertThat(result.size(), lessThan(directTerms.size() + parentTerms.size() + grandParentTerms.size()));
        final List<Term> matching = allTerms.stream().filter(t -> t.getPrimaryLabel().toLowerCase()
                                                                   .contains(searchString.toLowerCase())).collect(
                Collectors.toList());
        assertTrue(result.containsAll(toDtos(matching)));
    }

    @Test
    void persistSupportsReferencingParentTermInSameVocabulary() {
        final Term term = Generator.generateTermWithId(vocabulary.getUri());
        final Term parent = Generator.generateTermWithId(vocabulary.getUri());
        transactional(() -> {
            parent.setGlossary(vocabulary.getGlossary().getUri());
            vocabulary.getGlossary().addRootTerm(parent);
            em.persist(parent, descriptorFactory.termDescriptor(vocabulary));
            em.merge(vocabulary.getGlossary(), descriptorFactory.glossaryDescriptor(vocabulary));
        });
        term.setParentTerms(Collections.singleton(parent));

        transactional(() -> sut.persist(term, vocabulary));

        final Term result = em.find(Term.class, term.getUri());
        assertNotNull(result);
        assertEquals(Collections.singleton(parent), result.getParentTerms());
    }

    @Test
    void persistSupportsReferencingParentTermInDifferentVocabulary() {
        final Term term = Generator.generateTermWithId(vocabulary.getUri());
        final Vocabulary parentVoc = Generator.generateVocabularyWithId();
        final Term parent = Generator.generateTermWithId(parentVoc.getUri());
        parent.setGlossary(parentVoc.getGlossary().getUri());
        transactional(() -> {
            parentVoc.getGlossary().addRootTerm(parent);
            em.persist(parentVoc, descriptorFactory.vocabularyDescriptor(parentVoc));
            parent.setGlossary(parentVoc.getGlossary().getUri());
            em.persist(parent, descriptorFactory.termDescriptor(parentVoc));
        });
        term.setGlossary(vocabulary.getGlossary().getUri());
        term.addParentTerm(parent);

        transactional(() -> sut.persist(term, vocabulary));

        final Term result = em.find(Term.class, term.getUri());
        assertNotNull(result);
        assertEquals(Collections.singleton(parent), result.getExternalParentTerms());
        final TypedQuery<Boolean> query = em.createNativeQuery("ASK {GRAPH ?g {?t ?hasParent ?p .}}", Boolean.class)
                                            .setParameter("g", vocabulary.getUri()).setParameter("t", term.getUri())
<<<<<<< HEAD
                                            .setParameter("hasParent", URI.create(SKOS.BROAD_MATCH))
=======
                                            .setParameter("hasParent", URI.create(SKOS.BROADER))
>>>>>>> 849c1a7e
                                            .setParameter("p", parent.getUri());
        assertTrue(query.getSingleResult());
    }

    @Test
    void updateSupportsReferencingParentTermInDifferentVocabulary() {
        final Term term = Generator.generateTermWithId(vocabulary.getUri());
        final Vocabulary parentVoc = Generator.generateVocabularyWithId();
        term.setGlossary(vocabulary.getGlossary().getUri());
        final Term parent = Generator.generateTermWithId(parentVoc.getUri());
        transactional(() -> {
            parentVoc.getGlossary().addRootTerm(parent);
            em.persist(parentVoc, descriptorFactory.vocabularyDescriptor(parentVoc));
            parent.setGlossary(parentVoc.getGlossary().getUri());
            term.addParentTerm(parent);
            em.persist(parent, descriptorFactory.termDescriptor(parentVoc));
            em.persist(term, descriptorFactory.termDescriptor(vocabulary));
            addTermInVocabularyRelationship(term, vocabulary.getUri());
            addTermInVocabularyRelationship(parent, parentVoc.getUri());
        });

        final Term toUpdate = sut.find(term.getUri()).get();
        assertEquals(Collections.singleton(parent), toUpdate.getExternalParentTerms());
        final MultilingualString newDefinition = MultilingualString
                .create("Updated definition", Environment.LANGUAGE);
        toUpdate.setDefinition(newDefinition);
        transactional(() -> sut.update(toUpdate));

        final Term result = em.find(Term.class, term.getUri());
        assertNotNull(result);
        assertEquals(Collections.singleton(parent), result.getExternalParentTerms());
        assertEquals(newDefinition, result.getDefinition());
    }

    @Test
    void updateSupportsSettingNewParentFromAnotherDifferentVocabulary() {
        final Term term = Generator.generateTermWithId();
        final Term parentOne = Generator.generateTermWithId();
        final Vocabulary parentOneVoc = Generator.generateVocabularyWithId();
        final Vocabulary parentTwoVoc = Generator.generateVocabularyWithId();
        final Term parentTwo = Generator.generateTermWithId();
        transactional(() -> {
            parentOneVoc.getGlossary().addRootTerm(parentOne);
            em.persist(parentOneVoc, descriptorFactory.vocabularyDescriptor(parentOneVoc));
            em.persist(parentTwoVoc, descriptorFactory.vocabularyDescriptor(parentTwoVoc));
            parentOne.setGlossary(parentOneVoc.getGlossary().getUri());
            term.addParentTerm(parentOne);
            em.persist(parentOne, descriptorFactory.termDescriptor(parentOneVoc));
            em.persist(parentTwo, descriptorFactory.termDescriptor(parentTwoVoc));
            em.persist(term, descriptorFactory.termDescriptor(vocabulary));
            parentTwo.setGlossary(parentTwoVoc.getGlossary().getUri());
            addTermInVocabularyRelationship(term, vocabulary.getUri());
            addTermInVocabularyRelationship(parentOne, parentOneVoc.getUri());
            addTermInVocabularyRelationship(parentTwo, parentTwoVoc.getUri());
        });

        em.getEntityManagerFactory().getCache().evictAll();
        parentTwo.setVocabulary(parentTwoVoc.getUri());
        final Term toUpdate = sut.find(term.getUri()).get();
        assertEquals(Collections.singleton(parentOne), toUpdate.getExternalParentTerms());
        toUpdate.setExternalParentTerms(Collections.singleton(parentTwo));
        transactional(() -> sut.update(toUpdate));

        final Term result = em.find(Term.class, term.getUri());
        assertNotNull(result);
        assertEquals(Collections.singleton(parentTwo), result.getExternalParentTerms());
    }

    @Test
    void findAllLoadsSubTermsForResults() {
        final Term parent = persistParentWithChild();

        final List<Term> result = sut.findAll(vocabulary);
        assertEquals(2, result.size());
        final Optional<Term> parentResult = result.stream().filter(t -> t.equals(parent)).findFirst();
        assertTrue(parentResult.isPresent());
        assertEquals(parent.getSubTerms(), parentResult.get().getSubTerms());
    }

    private Term persistParentWithChild() {
        final Term parent = Generator.generateTermWithId();
        parent.setGlossary(vocabulary.getGlossary().getUri());
        final Term child = Generator.generateTermWithId();
        child.setGlossary(vocabulary.getGlossary().getUri());
        child.setParentTerms(Collections.singleton(parent));
        parent.setSubTerms(Collections.singleton(new TermInfo(child)));
        transactional(() -> {
            vocabulary.getGlossary().addRootTerm(parent);
            em.merge(vocabulary.getGlossary(), descriptorFactory.glossaryDescriptor(vocabulary));
            em.persist(parent, descriptorFactory.termDescriptor(vocabulary));
            em.persist(child, descriptorFactory.termDescriptor(vocabulary));
            insertNarrowerStatements(child);
            addTermInVocabularyRelationship(parent, vocabulary.getUri());
            addTermInVocabularyRelationship(child, vocabulary.getUri());
        });
        return parent;
    }

    private void persistTerms(String lang, String... labels) {
        transactional(() -> {
            Arrays.stream(labels).forEach(label -> {
                final Term parent = Generator.generateTermWithId();
                parent.getLabel().set(lang, label);
                parent.setGlossary(vocabulary.getGlossary().getUri());
                vocabulary.getGlossary().addRootTerm(parent);
                em.merge(vocabulary.getGlossary(), descriptorFactory.glossaryDescriptor(vocabulary));
                em.persist(parent, descriptorFactory.termDescriptor(vocabulary));
                addTermInVocabularyRelationship(parent, vocabulary.getUri());
            });
        });
    }

    @Test
    void findAllRootsOrdersResultsInLexicographicOrderForCzech() {
        configuration.getPersistence().setLanguage("cs");
        persistTerms("cs", "Německo", "Čína", "Španělsko", "Sýrie");
        final List<TermDto> result = sut.findAllRoots(vocabulary, Constants.DEFAULT_PAGE_SPEC, Collections.emptyList());
        assertEquals(4, result.size());
        assertEquals(Arrays
                .asList("Čína", "Německo", "Sýrie", "Španělsko"), result.stream().map(r -> r.getLabel().get("cs")).collect(Collectors.toList()));
    }

    @Test
    void findAllRootsLoadsSubTermsForResults() {
        final Term parent = persistParentWithChild();
        final List<TermDto> result = sut.findAllRoots(vocabulary, Constants.DEFAULT_PAGE_SPEC, Collections.emptyList());
        assertEquals(1, result.size());
        assertEquals(new TermDto(parent), result.get(0));
        assertEquals(parent.getSubTerms(), result.get(0).getSubTerms());
    }

    @Test
    void findAllRootsIncludingImportsLoadsSubTermsForResults() {
        final Term parent = persistParentWithChild();
        final List<TermDto> result = sut
                .findAllRootsIncludingImports(vocabulary, Constants.DEFAULT_PAGE_SPEC, Collections.emptyList());
        assertEquals(1, result.size());
        assertEquals(new TermDto(parent), result.get(0));
        assertEquals(parent.getSubTerms(), result.get(0).getSubTerms());
    }

    @Test
    void findAllBySearchStringLoadsSubTermsForResults() {
        final Term parent = persistParentWithChild();
        final String searchString = parent.getPrimaryLabel();
        final List<TermDto> result = sut.findAll(searchString, vocabulary);
        assertEquals(1, result.size());
        assertEquals(new TermDto(parent), result.get(0));
        assertEquals(parent.getSubTerms(), result.get(0).getSubTerms());
    }

    @Test
    void findAllIncludingImportsBySearchStringLoadsSubTermsForResults() {
        final Term parent = persistParentWithChild();
        final String searchString = parent.getPrimaryLabel();
        final List<TermDto> result = sut.findAllIncludingImported(searchString, vocabulary);
        assertEquals(1, result.size());
        assertEquals(new TermDto(parent), result.get(0));
        assertEquals(parent.getSubTerms(), result.get(0).getSubTerms());
    }

    @Test
    void findLoadsSubTermsForResult() {
        final Term parent = persistParentWithChild();
        final Optional<Term> result = sut.find(parent.getUri());
        assertTrue(result.isPresent());
        assertEquals(parent.getSubTerms(), result.get().getSubTerms());
    }

    @Test
    void termSupportsSimpleLiteralSources() {
        final Term term = Generator.generateTermWithId(vocabulary.getUri());
        final Set<String> sources = new HashSet<>(
                Arrays.asList(Generator.generateUri().toString(), "mpp/navrh/c-3/h-0/p-36/o-2"));
        term.setSources(sources);
        transactional(() -> sut.persist(term, vocabulary));

        transactional(() -> verifyTermSourceStatements(term));

        em.clear();
        em.getEntityManagerFactory().getCache().evictAll();
        final Term result = em.find(Term.class, term.getUri());
        assertNotNull(result);
        assertEquals(sources, result.getSources());
    }

    private void verifyTermSourceStatements(Term term) {
        final Repository repository = em.unwrap(Repository.class);
        try (final RepositoryConnection conn = repository.getConnection()) {
            final ValueFactory vf = conn.getValueFactory();
            final IRI subject = vf.createIRI(term.getUri().toString());
            final IRI hasSource = vf.createIRI(DC.Terms.SOURCE);
            final List<Statement> sourceStatements = Iterations.asList(conn.getStatements(subject, hasSource, null));
            assertEquals(term.getSources().size(), sourceStatements.size());
            sourceStatements.forEach(ss -> {
                assertTrue(term.getSources().contains(ss.getObject().stringValue()));
                if (ss.getObject() instanceof Literal) {
                    final Literal litSource = (Literal) ss.getObject();
                    assertFalse(litSource.getLanguage().isPresent());
                    assertEquals(XSD.STRING, litSource.getDatatype());
                } else {
                    assertTrue(ss.getObject() instanceof IRI);
                }
            });
        }
    }

    @Test
    void updateAllowsSettingMultipleTermParentsFromMultipleVocabularies() {
        final Term term = Generator.generateTermWithId(vocabulary.getUri());
        term.setGlossary(vocabulary.getGlossary().getUri());
        final Term parentOne = Generator.generateTermWithId(vocabulary.getUri());
        parentOne.setGlossary(vocabulary.getGlossary().getUri());
        final Vocabulary vocabularyTwo = Generator.generateVocabularyWithId();
        final Term parentTwo = Generator.generateTermWithId(vocabularyTwo.getUri());
        transactional(() -> {
            em.persist(vocabularyTwo, descriptorFactory.vocabularyDescriptor(vocabulary));
            parentTwo.setGlossary(vocabularyTwo.getGlossary().getUri());
            em.persist(parentOne, descriptorFactory.termDescriptor(parentOne));
            em.persist(parentTwo, descriptorFactory.termDescriptor(parentTwo));
            em.persist(term, descriptorFactory.termDescriptor(term));
        });

        term.addParentTerm(parentOne);
        term.addParentTerm(parentTwo);
        transactional(() -> sut.update(term));

        final Term result = em.find(Term.class, term.getUri());
        assertThat(result.getParentTerms(), hasItem(parentOne));
        assertThat(result.getExternalParentTerms(), hasItem(parentTwo));
        transactional(() -> {
            final Repository repo = em.unwrap(Repository.class);
            try (final RepositoryConnection conn = repo.getConnection()) {
                final ValueFactory vf = conn.getValueFactory();
                assertTrue(conn.hasStatement(vf.createIRI(term.getUri().toString()), vf.createIRI(SKOS.BROADER),
                        vf.createIRI(parentOne.getUri().toString()), false,
                        vf.createIRI(vocabulary.getUri().toString())));
                assertTrue(conn.hasStatement(vf.createIRI(term.getUri().toString()), vf.createIRI(SKOS.BROAD_MATCH),
                        vf.createIRI(parentTwo.getUri().toString()), false,
                        vf.createIRI(vocabulary.getUri().toString())));
            }
        });
    }

    @Test
    void findAllRootsRetrievesRootTermsAndTermsSpecifiedByProvidedIdentifiers() {
        final List<Term> terms = generateTerms(10);
        addTermsAndSave(new HashSet<>(terms), vocabulary);
        final Term childToReturn = Generator.generateTermWithId(vocabulary.getUri());
        childToReturn.addParentTerm(terms.get(0));
        transactional(() -> em.persist(childToReturn, descriptorFactory.termDescriptor(childToReturn)));

        final List<TermDto> results = sut
                .findAllRoots(vocabulary, PageRequest.of(0, 5), Collections.singleton(childToReturn.getUri()));
        assertFalse(results.isEmpty());
        assertThat(results, hasItem(new TermDto(childToReturn)));
    }

    @Test
    void findAllRootsIncludingImportsRetrievesRootTermsAndTermsSpecifiedByProvidedIdentifiers() {
        final List<Term> terms = generateTerms(10);
        addTermsAndSave(new HashSet<>(terms), vocabulary);
        final Vocabulary parentVoc = Generator.generateVocabularyWithId();
        final Term parentTermInParentVoc = Generator.generateTermWithId(parentVoc.getUri());
        final Term childTermInParentVoc = Generator.generateTermWithId(parentVoc.getUri());
        childTermInParentVoc.addParentTerm(parentTermInParentVoc);
        vocabulary.setImportedVocabularies(Collections.singleton(parentVoc.getUri()));
        transactional(() -> {
            em.merge(vocabulary, descriptorFactory.vocabularyDescriptor(vocabulary));
            em.persist(parentVoc, descriptorFactory.vocabularyDescriptor(parentVoc));
            em.persist(parentTermInParentVoc, descriptorFactory.termDescriptor(parentTermInParentVoc));
            em.persist(childTermInParentVoc, descriptorFactory.termDescriptor(childTermInParentVoc));
        });

        final List<TermDto> results = sut
                .findAllRootsIncludingImports(vocabulary, PageRequest.of(0, 5),
                        Collections.singleton(childTermInParentVoc.getUri()));
        assertFalse(results.isEmpty());
        assertThat(results, hasItem(new TermDto(childTermInParentVoc)));
    }

    @Test
    void findLastEditedLoadsVocabularyForTerms() {
        enableRdfsInference(em);
        final Term term = Generator.generateTermWithId();
        term.setGlossary(vocabulary.getGlossary().getUri());
        final PersistChangeRecord persistRecord = Generator.generatePersistChange(term);
        persistRecord.setAuthor(Generator.generateUserWithId());
        transactional(() -> {
            em.persist(term, descriptorFactory.termDescriptor(vocabulary));
            em.persist(persistRecord.getAuthor());
            em.persist(persistRecord);
        });

        final List<RecentlyModifiedAsset> result = sut.findLastEdited(1);
        assertFalse(result.isEmpty());
        assertEquals(term.getUri(), result.get(0).getUri());
        assertEquals(term.getVocabulary(), result.get(0).getVocabulary());
    }

    @Test
    void updateSupportsUpdatingPluralMultilingualAltLabels() {
        final Term term = Generator.generateTermWithId(vocabulary.getUri());
        final MultilingualString altOne = MultilingualString.create("Budova", "cs");
        term.setAltLabels(new HashSet<>(Collections.singleton(altOne)));
        term.setGlossary(vocabulary.getGlossary().getUri());
        term.setVocabulary(vocabulary.getUri());
        transactional(() -> em.persist(term, descriptorFactory.termDescriptor(vocabulary)));

        altOne.set("en", "Building");
        final MultilingualString altTwo = MultilingualString.create("Construction", "en");
        altTwo.set("cs", "Stavba");
        term.getAltLabels().add(altTwo);
        transactional(() -> sut.update(term));

        final Term result = em.find(Term.class, term.getUri(), descriptorFactory.termDescriptor(vocabulary));
        assertNotNull(result);
        // We have to check it this way because the loaded multilingual labels might be a different combination of the
        // translations
        final Map<String, Set<String>> allLabels = new HashMap<>();
        result.getAltLabels().forEach(alt -> alt.getValue().forEach((lang, val) -> {
            allLabels.putIfAbsent(lang, new HashSet<>());
            allLabels.get(lang).add(val);
        }));
        term.getAltLabels().forEach(alt -> alt.getValue().forEach((lang, val) -> {
            assertThat(allLabels, hasKey(lang));
            assertThat(allLabels.get(lang), hasItem(val));
        }));
    }

    // Bug #1459
    @Test
    void updateHandlesChangesToTermsWithInferredDefinitionSource() {
        final Term term = Generator.generateTermWithId(vocabulary.getUri());
        final File file = Generator.generateFileWithId("test.html");
        term.setGlossary(vocabulary.getGlossary().getUri());
        term.setVocabulary(vocabulary.getUri());
        transactional(() -> {
            em.persist(file);
            em.persist(term, descriptorFactory.termDescriptor(vocabulary));
        });
        transactional(() -> {
            final TermDefinitionSource source = saveDefinitionSource(term, file);
            // This is normally inferred
            term.setDefinitionSource(source);
        });
        final String newDefinition = "new definition";
        term.getDefinition().set(Environment.LANGUAGE, newDefinition);
        transactional(() -> sut.update(term));

        final Term result = em.find(Term.class, term.getUri());
        assertEquals(newDefinition, result.getDefinition().get(Environment.LANGUAGE));
        assertNotNull(result.getDefinitionSource());
    }

    private TermDefinitionSource saveDefinitionSource(Term term, File file) {
        final TermDefinitionSource source = new TermDefinitionSource(term.getUri(), new FileOccurrenceTarget(file));
        source.getTarget().setSelectors(Collections.singleton(new TextQuoteSelector("test")));
        final Repository repo = em.unwrap(Repository.class);
        em.persist(source);
        em.persist(source.getTarget());
        try (final RepositoryConnection connection = repo.getConnection()) {
            // Simulates inference
            final ValueFactory vf = connection.getValueFactory();
            connection.add(vf.createIRI(term.getUri().toString()),
                    vf.createIRI(cz.cvut.kbss.termit.util.Vocabulary.s_p_ma_zdroj_definice_termu),
                    vf.createIRI(source.getUri().toString()));
        }
        return source;
    }

    @Test
    void subTermLoadingSortsThemByLabel() {
        final Term parent = Generator.generateTermWithId();
        final List<Term> children = IntStream.range(0, 5).mapToObj(i -> {
            final Term child = Generator.generateTermWithId();
            child.setParentTerms(Collections.singleton(parent));
            return child;
        }).collect(Collectors.toList());
        transactional(() -> {
            vocabulary.getGlossary().addRootTerm(parent);
            em.merge(vocabulary.getGlossary(), descriptorFactory.glossaryDescriptor(vocabulary));
            em.persist(parent, descriptorFactory.termDescriptor(vocabulary));
            children.forEach(child -> em.persist(child, descriptorFactory.termDescriptor(vocabulary)));
            insertNarrowerStatements(children.toArray(new Term[]{}));
            addTermInVocabularyRelationship(parent, vocabulary.getUri());
            children.forEach(child -> addTermInVocabularyRelationship(child, vocabulary.getUri()));
        });
        children.sort(Comparator.comparing(child -> child.getLabel().get(Environment.LANGUAGE)));

        final Optional<Term> result = sut.find(parent.getUri());
        assertTrue(result.isPresent());
        assertEquals(children.size(), result.get().getSubTerms().size());
        final Iterator<TermInfo> it = result.get().getSubTerms().iterator();
        for (Term child : children) {
            assertTrue(it.hasNext());
            final TermInfo next = it.next();
            assertEquals(child.getUri(), next.getUri());
        }
    }

    /**
     * Bug #1576
     */
    @Test
    void updateClearsPossiblyStaleTermDtoFromCache() {
        final Term term = Generator.generateTermWithId(vocabulary.getUri());
        final String originalLabel = "Uppercase Test";
        term.getLabel().set(Environment.LANGUAGE, originalLabel);
        term.setGlossary(vocabulary.getGlossary().getUri());
        vocabulary.getGlossary().addRootTerm(term);
        transactional(() -> {
            em.merge(vocabulary.getGlossary(), descriptorFactory.glossaryDescriptor(vocabulary));
            em.persist(term, descriptorFactory.termDescriptor(vocabulary));
            addTermInVocabularyRelationship(term, vocabulary.getUri());
        });
        final List<TermDto> dto = sut.findAllRoots(vocabulary, Constants.DEFAULT_PAGE_SPEC, Collections.emptyList());
        assertEquals(1, dto.size());
        assertEquals(originalLabel, dto.get(0).getLabel().get(Environment.LANGUAGE));
        final String newLabel = originalLabel.toLowerCase();
        term.setLabel(MultilingualString.create(newLabel, Environment.LANGUAGE));
        transactional(() -> sut.update(term));
        final List<TermDto> result = sut.findAllRoots(vocabulary, Constants.DEFAULT_PAGE_SPEC, Collections.emptyList());
        assertEquals(1, result.size());
        assertEquals(newLabel, result.get(0).getLabel().get(Environment.LANGUAGE));
    }
}<|MERGE_RESOLUTION|>--- conflicted
+++ resolved
@@ -492,7 +492,6 @@
             // Parents are in different contexts, so we have to deal with that
             em.merge(directTerms.get(0), descriptorFactory.termDescriptor(vocabulary)
                                                           .addAttributeDescriptor(descriptorFactory
-<<<<<<< HEAD
                                                                           .fieldSpec(Term.class, "externalParentTerms"),
                                                                   descriptorFactory.vocabularyDescriptor(parent)));
             em.merge(directTerms.get(1), descriptorFactory.termDescriptor(vocabulary)
@@ -500,21 +499,9 @@
                                                                           .fieldSpec(Term.class, "externalParentTerms"),
                                                                   descriptorFactory.vocabularyDescriptor(parent)));
             em.merge(parentTerms.get(0), descriptorFactory.termDescriptor(parent)
-                    .addAttributeDescriptor(descriptorFactory
-                                    .fieldSpec(Term.class, "externalParentTerms"),
-                            descriptorFactory.vocabularyDescriptor(grandParent)));
-=======
-                                                                          .fieldSpec(Term.class, "parentTerms"),
-                                                                  descriptorFactory.vocabularyDescriptor(parent)));
-            em.merge(directTerms.get(1), descriptorFactory.termDescriptor(vocabulary)
                                                           .addAttributeDescriptor(descriptorFactory
-                                                                          .fieldSpec(Term.class, "parentTerms"),
-                                                                  descriptorFactory.vocabularyDescriptor(parent)));
-            em.merge(parentTerms.get(0), descriptorFactory.termDescriptor(parent)
-                                                          .addAttributeDescriptor(descriptorFactory
-                                                                          .fieldSpec(Term.class, "parentTerms"),
+                                                                          .fieldSpec(Term.class, "externalParentTerms"),
                                                                   descriptorFactory.vocabularyDescriptor(grandParent)));
->>>>>>> 849c1a7e
             vocabulary.getGlossary().removeRootTerm(directTerms.get(0));
             vocabulary.getGlossary().removeRootTerm(directTerms.get(1));
             em.merge(vocabulary.getGlossary(), descriptorFactory.glossaryDescriptor(vocabulary));
@@ -575,11 +562,7 @@
         assertEquals(Collections.singleton(parent), result.getExternalParentTerms());
         final TypedQuery<Boolean> query = em.createNativeQuery("ASK {GRAPH ?g {?t ?hasParent ?p .}}", Boolean.class)
                                             .setParameter("g", vocabulary.getUri()).setParameter("t", term.getUri())
-<<<<<<< HEAD
                                             .setParameter("hasParent", URI.create(SKOS.BROAD_MATCH))
-=======
-                                            .setParameter("hasParent", URI.create(SKOS.BROADER))
->>>>>>> 849c1a7e
                                             .setParameter("p", parent.getUri());
         assertTrue(query.getSingleResult());
     }
@@ -699,7 +682,8 @@
         final List<TermDto> result = sut.findAllRoots(vocabulary, Constants.DEFAULT_PAGE_SPEC, Collections.emptyList());
         assertEquals(4, result.size());
         assertEquals(Arrays
-                .asList("Čína", "Německo", "Sýrie", "Španělsko"), result.stream().map(r -> r.getLabel().get("cs")).collect(Collectors.toList()));
+                .asList("Čína", "Německo", "Sýrie", "Španělsko"), result.stream().map(r -> r.getLabel().get("cs"))
+                                                                        .collect(Collectors.toList()));
     }
 
     @Test
