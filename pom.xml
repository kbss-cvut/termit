--- conflicted
+++ resolved
@@ -27,13 +27,8 @@
         <java.version>11</java.version>
         <org.apache.tika.tika-core.version>2.6.0</org.apache.tika.tika-core.version>
         <org.mapstruct.version>1.5.3.Final</org.mapstruct.version>
-<<<<<<< HEAD
-        <cz.cvut.kbss.jopa.version>0.21.1-SNAPSHOT</cz.cvut.kbss.jopa.version>
-        <cz.cvut.kbss.jsonld.version>0.11.0</cz.cvut.kbss.jsonld.version>
-=======
         <cz.cvut.kbss.jopa.version>0.20.2</cz.cvut.kbss.jopa.version>
         <cz.cvut.kbss.jsonld.version>0.11.1</cz.cvut.kbss.jsonld.version>
->>>>>>> 10934c56
         <org.aspectj.version>1.9.7</org.aspectj.version>
 
         <!-- Default value for deployment type property which should otherwise specified on command line -->
