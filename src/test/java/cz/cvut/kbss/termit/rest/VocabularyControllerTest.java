/*
 * TermIt
 * Copyright (C) 2023 Czech Technical University in Prague
 *
 * This program is free software: you can redistribute it and/or modify
 * it under the terms of the GNU General Public License as published by
 * the Free Software Foundation, either version 3 of the License, or
 * (at your option) any later version.
 *
 * This program is distributed in the hope that it will be useful,
 * but WITHOUT ANY WARRANTY; without even the implied warranty of
 * MERCHANTABILITY or FITNESS FOR A PARTICULAR PURPOSE.  See the
 * GNU General Public License for more details.
 *
 * You should have received a copy of the GNU General Public License
 * along with this program.  If not, see <https://www.gnu.org/licenses/>.
 */
package cz.cvut.kbss.termit.rest;

import com.fasterxml.jackson.core.type.TypeReference;
import cz.cvut.kbss.jopa.model.MultilingualString;
import cz.cvut.kbss.termit.dto.AggregatedChangeInfo;
import cz.cvut.kbss.termit.dto.Snapshot;
import cz.cvut.kbss.termit.dto.acl.AccessControlListDto;
import cz.cvut.kbss.termit.dto.filter.ChangeRecordFilterDto;
import cz.cvut.kbss.termit.dto.listing.VocabularyDto;
import cz.cvut.kbss.termit.environment.Environment;
import cz.cvut.kbss.termit.environment.Generator;
import cz.cvut.kbss.termit.exception.AssetRemovalException;
import cz.cvut.kbss.termit.exception.importing.VocabularyImportException;
import cz.cvut.kbss.termit.model.Term;
import cz.cvut.kbss.termit.model.User;
import cz.cvut.kbss.termit.model.Vocabulary;
import cz.cvut.kbss.termit.model.acl.AccessControlList;
import cz.cvut.kbss.termit.model.acl.AccessControlRecord;
import cz.cvut.kbss.termit.model.acl.AccessLevel;
import cz.cvut.kbss.termit.model.acl.UserAccessControlRecord;
import cz.cvut.kbss.termit.model.changetracking.AbstractChangeRecord;
import cz.cvut.kbss.termit.rest.handler.ErrorInfo;
import cz.cvut.kbss.termit.service.IdentifierResolver;
import cz.cvut.kbss.termit.service.business.VocabularyService;
import cz.cvut.kbss.termit.util.Configuration;
import cz.cvut.kbss.termit.util.Constants;
import cz.cvut.kbss.termit.util.Constants.QueryParams;
import cz.cvut.kbss.termit.util.TypeAwareFileSystemResource;
import org.junit.jupiter.api.BeforeEach;
import org.junit.jupiter.api.Test;
import org.junit.jupiter.api.extension.ExtendWith;
import org.mockito.Answers;
import org.mockito.ArgumentCaptor;
import org.mockito.InjectMocks;
import org.mockito.Mock;
import org.mockito.Mockito;
import org.mockito.junit.jupiter.MockitoExtension;
import org.springframework.data.domain.Pageable;
import org.springframework.http.HttpHeaders;
import org.springframework.http.MediaType;
import org.springframework.mock.web.MockMultipartFile;
import org.springframework.test.web.servlet.MvcResult;

import java.io.File;
import java.math.BigInteger;
import java.net.URI;
import java.time.Instant;
import java.time.LocalDate;
import java.time.ZonedDateTime;
import java.time.format.DateTimeFormatter;
import java.time.temporal.ChronoUnit;
import java.util.Collections;
import java.util.Date;
import java.util.List;
import java.util.Optional;
import java.util.Set;
import java.util.stream.Collectors;
import java.util.stream.IntStream;

import static cz.cvut.kbss.termit.environment.util.ContainsSameEntities.containsSameEntities;
import static org.hamcrest.MatcherAssert.assertThat;
import static org.hamcrest.Matchers.containsString;
import static org.junit.jupiter.api.Assertions.assertEquals;
import static org.junit.jupiter.api.Assertions.assertNotNull;
import static org.junit.jupiter.api.Assertions.assertTrue;
import static org.mockito.Mockito.any;
import static org.mockito.Mockito.anyBoolean;
import static org.mockito.Mockito.doReturn;
import static org.mockito.Mockito.eq;
import static org.mockito.Mockito.never;
import static org.mockito.Mockito.verify;
import static org.mockito.Mockito.when;
import static org.springframework.test.web.servlet.request.MockMvcRequestBuilders.delete;
import static org.springframework.test.web.servlet.request.MockMvcRequestBuilders.get;
import static org.springframework.test.web.servlet.request.MockMvcRequestBuilders.multipart;
import static org.springframework.test.web.servlet.request.MockMvcRequestBuilders.post;
import static org.springframework.test.web.servlet.request.MockMvcRequestBuilders.put;
import static org.springframework.test.web.servlet.result.MockMvcResultMatchers.status;

@ExtendWith(MockitoExtension.class)
class VocabularyControllerTest extends BaseControllerTestRunner {

    private static final String PATH = "/vocabularies";
    private static final String NAMESPACE =
            "http://onto.fel.cvut.cz/ontologies/termit/vocabularies/";
    private static final String FRAGMENT = "test";
    private static final URI VOCABULARY_URI = URI.create(NAMESPACE + FRAGMENT);

    @Mock
    private VocabularyService serviceMock;

    @Mock
    private IdentifierResolver idResolverMock;

    @Mock(answer = Answers.RETURNS_DEEP_STUBS)
    private Configuration configMock;

    @InjectMocks
    private VocabularyController sut;

    private User user;

    @BeforeEach
    void setUp() {
        super.setUp(sut);
        this.user = Generator.generateUserWithId();
    }

    @Test
    void getAllReturnsAllExistingVocabularies() throws Exception {
        final List<VocabularyDto> vocabularies = IntStream.range(0, 5).mapToObj(
                                                                  i -> Environment.getDtoMapper().vocabularyToVocabularyDto(generateVocabulary()))
                                                          .collect(Collectors.toList());
        when(serviceMock.findAll()).thenReturn(vocabularies);

        final MvcResult mvcResult =
                mockMvc.perform(get(PATH)).andExpect(status().isOk()).andReturn();
        final List<VocabularyDto> result = readValue(mvcResult, new TypeReference<List<VocabularyDto>>() {
        });
        assertThat(result, containsSameEntities(vocabularies));
    }

    private Vocabulary generateVocabulary() {
        return Generator.generateVocabularyWithId();
    }

    @Test
    void getAllReturnsLastModifiedHeader() throws Exception {
        final List<VocabularyDto> vocabularies = Collections.singletonList(
                Environment.getDtoMapper().vocabularyToVocabularyDto(generateVocabulary()));
        when(serviceMock.findAll()).thenReturn(vocabularies);
        // Round to seconds
        final long lastModified = (System.currentTimeMillis() / 1000) * 1000;
        when(serviceMock.getLastModified()).thenReturn(lastModified);

        final MvcResult mvcResult = mockMvc.perform(get(PATH)).andExpect(status().isOk()).andReturn();
        final String lastModifiedHeader = mvcResult.getResponse().getHeader(HttpHeaders.LAST_MODIFIED);
        assertNotNull(lastModifiedHeader);
        ZonedDateTime zdt = ZonedDateTime.parse(lastModifiedHeader, DateTimeFormatter.RFC_1123_DATE_TIME);
        assertEquals(lastModified, zdt.toInstant().toEpochMilli());
    }

    @Test
    void getAllReturnsNotModifiedWhenLastModifiedDateIsBeforeIfModifiedSinceHeaderValue() throws Exception {
        // Round to seconds
        final long lastModified = (System.currentTimeMillis() - 60 * 1000);
        when(serviceMock.getLastModified()).thenReturn(lastModified);

        mockMvc.perform(get(PATH).header(HttpHeaders.IF_MODIFIED_SINCE,
                                         DateTimeFormatter.RFC_1123_DATE_TIME.format(ZonedDateTime.now())))
               .andExpect(status().isNotModified());
        verify(serviceMock).getLastModified();
        verify(serviceMock, never()).findAll();
    }

    @Test
    void createVocabularyPersistsSpecifiedVocabulary() throws Exception {
        final Vocabulary vocabulary = Generator.generateVocabulary();
        vocabulary.setUri(Generator.generateUri());

        mockMvc.perform(post(PATH).content(toJson(vocabulary)).contentType(MediaType.APPLICATION_JSON_VALUE))
               .andExpect(status().isCreated());
        final ArgumentCaptor<Vocabulary> captor = ArgumentCaptor.forClass(Vocabulary.class);
        verify(serviceMock).persist(captor.capture());
        assertEquals(vocabulary.getUri(), captor.getValue().getUri());
    }

    @Test
    void createVocabularyReturnsResponseWithLocationHeader() throws Exception {
        final Vocabulary vocabulary = Generator.generateVocabulary();
        vocabulary.setUri(Generator.generateUri());
        final String fragment = IdentifierResolver.extractIdentifierFragment(vocabulary.getUri());

        final MvcResult mvcResult = mockMvc.perform(post(PATH).content(toJson(vocabulary))
                                                              .contentType(MediaType.APPLICATION_JSON_VALUE))
                                           .andExpect(status().isCreated()).andReturn();
        verifyLocationEquals(PATH + "/" + fragment, mvcResult);
    }

    @Test
    void createVocabularyRunsImportWhenFileIsUploaded() throws Exception {
        final Vocabulary vocabulary = Generator.generateVocabulary();
        vocabulary.setUri(URI.create(NAMESPACE + FRAGMENT));
        when(serviceMock.importVocabulary(anyBoolean(), any())).thenReturn(vocabulary);
        final MockMultipartFile upload = new MockMultipartFile("file", "test-glossary.ttl",
                                                               Constants.MediaType.TURTLE,
                                                               Environment.loadFile("data/test-glossary.ttl"));
        final MvcResult mvcResult = mockMvc.perform(multipart(PATH + "/import").file(upload)
                                                                               .param("rename", "false"))
                                           .andExpect(status().isCreated())
                                           .andReturn();
        verifyLocationEquals(PATH + "/" + FRAGMENT, mvcResult);
        assertThat(mvcResult.getResponse().getHeader(HttpHeaders.LOCATION),
                   containsString(QueryParams.NAMESPACE + "=" + NAMESPACE));
        verify(serviceMock).importVocabulary(false, upload);
    }

    @Test
    void reImportVocabularyRunsImportForUploadedFile() throws Exception {
        when(configMock.getNamespace().getVocabulary()).thenReturn(NAMESPACE);
        final Vocabulary vocabulary = Generator.generateVocabulary();
        vocabulary.setUri(URI.create(NAMESPACE + FRAGMENT));
        when(idResolverMock.resolveIdentifier(NAMESPACE, FRAGMENT)).thenReturn(vocabulary.getUri());
        when(serviceMock.importVocabulary(any(URI.class), any())).thenReturn(vocabulary);
        final MockMultipartFile upload = new MockMultipartFile("file", "test-glossary.ttl",
                                                               Constants.MediaType.TURTLE,
                                                               Environment.loadFile("data/test-glossary.ttl"));
        final MvcResult mvcResult = mockMvc.perform(multipart(PATH + "/" + FRAGMENT + "/import").file(upload))
                                           .andExpect(status().isCreated())
                                           .andReturn();
        verifyLocationEquals(PATH + "/" + FRAGMENT, mvcResult);
        assertThat(mvcResult.getResponse().getHeader(HttpHeaders.LOCATION),
                   containsString(QueryParams.NAMESPACE + "=" + NAMESPACE));
        verify(serviceMock).importVocabulary(vocabulary.getUri(), upload);
    }

    @Test
    void getByIdLoadsVocabularyFromRepository() throws Exception {
        final Vocabulary vocabulary = generateVocabulary();
        final String fragment = IdentifierResolver.extractIdentifierFragment(vocabulary.getUri());
        when(idResolverMock.resolveIdentifier(configMock.getNamespace().getVocabulary(), fragment))
                .thenReturn(vocabulary.getUri());
        when(serviceMock.findRequired(vocabulary.getUri())).thenReturn(vocabulary);

        final MvcResult mvcResult = mockMvc
                .perform(get(PATH + "/" + fragment).accept(MediaType.APPLICATION_JSON_VALUE))
                .andExpect(status().isOk()).andReturn();
        final Vocabulary result = readValue(mvcResult, Vocabulary.class);
        assertNotNull(result);
        assertEquals(vocabulary.getUri(), result.getUri());
        assertEquals(vocabulary.getLabel(), result.getLabel());
    }

    @Test
    void getByIdUsesSpecifiedNamespaceInsteadOfDefaultOneForResolvingIdentifier() throws Exception {
        final Vocabulary vocabulary = generateVocabulary();
        final String fragment =
                IdentifierResolver.extractIdentifierFragment(vocabulary.getUri()).substring(1);
        final String namespace = vocabulary.getUri().toString()
                                           .substring(0, vocabulary.getUri().toString().lastIndexOf('/'));
        when(idResolverMock.resolveIdentifier(namespace, fragment)).thenReturn(vocabulary.getUri());
        when(serviceMock.findRequired(vocabulary.getUri())).thenReturn(vocabulary);

        final MvcResult mvcResult = mockMvc.perform(
                                                   get(PATH + "/" + fragment).accept(MediaType.APPLICATION_JSON_VALUE)
                                                                             .param(QueryParams.NAMESPACE, namespace))
                                           .andReturn();
        assertEquals(200, mvcResult.getResponse().getStatus());
        verify(idResolverMock).resolveIdentifier(namespace, fragment);
    }

    @Test
    void removeVocabularyCallsRemove() throws Exception {
        final Vocabulary vocabulary = Generator.generateVocabulary();
        vocabulary.setUri(VOCABULARY_URI);

        when(idResolverMock.resolveIdentifier(configMock.getNamespace().getVocabulary(), FRAGMENT))
                .thenReturn(VOCABULARY_URI);
        when(serviceMock.findRequired(VOCABULARY_URI)).thenReturn(vocabulary);

        mockMvc.perform(delete(PATH + "/" + FRAGMENT)).andExpect(status().is2xxSuccessful()).andReturn();

        final ArgumentCaptor<Vocabulary> captor = ArgumentCaptor.forClass(Vocabulary.class);
        verify(serviceMock).remove(captor.capture());

        assertEquals(vocabulary, captor.getValue());
        // ensures that the object was really a Vocabulary, and not a dto
        assertEquals(Vocabulary.class, captor.getValue().getClass());
    }

    @Test
    void removeVocabularyReturns2xxForEmptyVocabulary() throws Exception {
        final Vocabulary vocabulary = Generator.generateVocabulary();
        vocabulary.setUri(VOCABULARY_URI);
        when(idResolverMock.resolveIdentifier(configMock.getNamespace().getVocabulary(), FRAGMENT))
                .thenReturn(VOCABULARY_URI);
        when(serviceMock.findRequired(VOCABULARY_URI)).thenReturn(vocabulary);
        mockMvc.perform(delete(PATH + "/" + FRAGMENT)).andExpect(status().is2xxSuccessful()).andReturn();
    }

    @Test
    void removeVocabularyReturns4xxForNotRemovableVocabulary() throws Exception {
        Mockito.doThrow(new AssetRemovalException("Vocabulary cannot be removed. It contains terms."))
               .when(serviceMock).remove(any());

        final Vocabulary vocabulary = Generator.generateVocabulary();
        vocabulary.setUri(VOCABULARY_URI);
        when(idResolverMock.resolveIdentifier(configMock.getNamespace().getVocabulary(), FRAGMENT))
                .thenReturn(VOCABULARY_URI);
        when(serviceMock.findRequired(vocabulary.getUri())).thenReturn(vocabulary);
        final String fragment = IdentifierResolver.extractIdentifierFragment(vocabulary.getUri());
        mockMvc.perform(delete(PATH + "/" + fragment)).andExpect(status().is4xxClientError()).andReturn();
    }

    @Test
    void createVocabularyReturnsAlwaysResponseWithLocationSpecifyingNamespace()
            throws Exception {
        final Vocabulary vocabulary = Generator.generateVocabulary();
        vocabulary.setUri(VOCABULARY_URI);
        final MvcResult mvcResult = mockMvc.perform(
                                                   post(PATH).content(toJson(vocabulary)).contentType(MediaType.APPLICATION_JSON_VALUE))
                                           .andExpect(status().isCreated()).andReturn();
        final String location = mvcResult.getResponse().getHeader(HttpHeaders.LOCATION);
        assertThat(location, containsString(QueryParams.NAMESPACE + "=" + NAMESPACE));
    }

    @Test
    void updateVocabularyUpdatesVocabularyUpdateToService() throws Exception {
        final Vocabulary vocabulary = generateVocabulary();
        vocabulary.setUri(VOCABULARY_URI);
        when(idResolverMock.resolveIdentifier(any(), any()))
                .thenReturn(VOCABULARY_URI);
        mockMvc.perform(put(PATH + "/test").contentType(MediaType.APPLICATION_JSON_VALUE)
                                           .content(toJson(vocabulary)))
               .andExpect(status().isNoContent());
        verify(serviceMock).update(vocabulary);
    }

    @Test
    void updateVocabularyThrowsValidationExceptionWhenVocabularyUriDiffersFromRequestBasedUri() throws Exception {
        final Vocabulary vocabulary = generateVocabulary();
        when(idResolverMock.resolveIdentifier(configMock.getNamespace().getVocabulary(), FRAGMENT))
                .thenReturn(VOCABULARY_URI);
        final MvcResult mvcResult = mockMvc
                .perform(put(PATH + "/" + FRAGMENT).contentType(MediaType.APPLICATION_JSON_VALUE)
                                                   .content(toJson(vocabulary)))
                .andExpect(status().isConflict()).andReturn();
        final ErrorInfo errorInfo = readValue(mvcResult, ErrorInfo.class);
        assertNotNull(errorInfo);
        assertThat(errorInfo.getMessage(),
                   containsString("does not match the ID of the specified entity"));
        verify(serviceMock, never()).update(any());
    }

    @Test
    void updateVocabularyThrowsVocabularyImportExceptionWithMessageIdWhenServiceThrowsException()
            throws Exception {
        final Vocabulary vocabulary = generateVocabulary();
        vocabulary.setUri(VOCABULARY_URI);
        when(idResolverMock.resolveIdentifier(configMock.getNamespace().getVocabulary(), FRAGMENT))
                .thenReturn(VOCABULARY_URI);
        final String errorMsg = "Error message";
        final String errorMsgId = "message.id";
        when(serviceMock.update(any()))
                .thenThrow(new VocabularyImportException(errorMsg, errorMsgId));

        final MvcResult mvcResult = mockMvc
                .perform(put(PATH + "/" + FRAGMENT).contentType(MediaType.APPLICATION_JSON_VALUE)
                                                   .content(toJson(vocabulary)))
                .andExpect(status().isConflict()).andReturn();
        final ErrorInfo errorInfo = readValue(mvcResult, ErrorInfo.class);
        assertNotNull(errorInfo);
        assertEquals(errorMsg, errorInfo.getMessage());
        assertEquals(errorMsgId, errorInfo.getMessageId());
    }

    @Test
    void getTransitiveImportsReturnsCollectionOfImportIdentifiersRetrievedFromService()
            throws Exception {
        final Vocabulary vocabulary = generateVocabulary();
        vocabulary.setUri(VOCABULARY_URI);
        when(idResolverMock.resolveIdentifier(configMock.getNamespace().getVocabulary(), FRAGMENT))
                .thenReturn(VOCABULARY_URI);
        final Set<URI> imports = IntStream.range(0, 5).mapToObj(i -> Generator.generateUri())
                                          .collect(Collectors.toSet());
        when(serviceMock.getReference(VOCABULARY_URI)).thenReturn(vocabulary);
        when(serviceMock.getTransitivelyImportedVocabularies(vocabulary)).thenReturn(imports);

        final MvcResult mvcResult =
                mockMvc.perform(get(PATH + "/" + FRAGMENT + "/imports")).andExpect(status().isOk())
                       .andReturn();
        final Set<URI> result = readValue(mvcResult, new TypeReference<Set<URI>>() {
        });
        assertEquals(imports, result);
        verify(serviceMock).getReference(VOCABULARY_URI);
        verify(serviceMock).getTransitivelyImportedVocabularies(vocabulary);
    }

    @Test
    void getTransitiveImportsReturnsEmptyCollectionWhenNoImportsAreFoundForVocabulary()
            throws Exception {
        final Vocabulary vocabulary = generateVocabularyAndInitReferenceResolution();
        when(serviceMock.getTransitivelyImportedVocabularies(vocabulary))
                .thenReturn(Collections.emptySet());

        final MvcResult mvcResult =
                mockMvc.perform(get(PATH + "/" + FRAGMENT + "/imports")).andExpect(status().isOk())
                       .andReturn();
        final Set<URI> result = readValue(mvcResult, new TypeReference<Set<URI>>() {
        });
        assertNotNull(result);
        assertTrue(result.isEmpty());
        verify(serviceMock).getReference(VOCABULARY_URI);
        verify(serviceMock).getTransitivelyImportedVocabularies(vocabulary);
    }

    @Test
    void runTextAnalysisOnAllTermsInvokesTextAnalysisOnAllTermsFromService() throws Exception {
        final Vocabulary vocabulary = generateVocabulary();
        vocabulary.setUri(VOCABULARY_URI);
        when(sut.getById(FRAGMENT, Optional.of(NAMESPACE))).thenReturn(vocabulary);
        mockMvc.perform(put(PATH + "/" + FRAGMENT + "/terms/text-analysis")).andExpect(status().isAccepted());
        verify(serviceMock).runTextAnalysisOnAllTerms(vocabulary);
    }

    @Test
    void runTextAnalysisOnAllVocabulariesInvokesTextAnalysisOnAllVocabulariesFromService() throws Exception {
        mockMvc.perform(get(PATH + "/text-analysis")).andExpect(status().isAccepted());
        verify(serviceMock).runTextAnalysisOnAllVocabularies();
    }

    @Test
    void getHistoryReturnsListOfChangeRecordsForSpecifiedVocabulary() throws Exception {
        final Vocabulary vocabulary = generateVocabularyAndInitReferenceResolution();
        final List<AbstractChangeRecord> records =
                Generator.generateChangeRecords(vocabulary, user);
        final ChangeRecordFilterDto emptyFilter = new ChangeRecordFilterDto();
        when(serviceMock.getChanges(vocabulary, emptyFilter)).thenReturn(records);

        final MvcResult mvcResult =
                mockMvc.perform(get(PATH + "/" + FRAGMENT + "/history")).andExpect(status().isOk())
                       .andReturn();
        final List<AbstractChangeRecord> result =
                readValue(mvcResult, new TypeReference<List<AbstractChangeRecord>>() {
                });
        assertNotNull(result);
        assertEquals(records, result);
        verify(serviceMock).getChanges(vocabulary,emptyFilter);
    }

    @Test
    void getHistoryOfContentReturnsListOfAggregatedChangeObjectsForTermsInSpecifiedVocabulary()
            throws Exception {
        final Vocabulary vocabulary = generateVocabularyAndInitReferenceResolution();
        final List<AggregatedChangeInfo> changes = IntStream.range(0, 10).mapToObj(i -> {
            final AggregatedChangeInfo ch = new AggregatedChangeInfo(LocalDate.now().minusDays(i).toString(),
                                                                     new BigInteger(Integer.toString(
                                                                             Generator.randomInt(1, 10))));
            ch.addType(i % 2 == 0 ? cz.cvut.kbss.termit.util.Vocabulary.s_c_vytvoreni_entity :
                       cz.cvut.kbss.termit.util.Vocabulary.s_c_uprava_entity);
            return ch;
        }).collect(Collectors.toList());
        when(serviceMock.getChangesOfContent(vocabulary)).thenReturn(changes);
        final MvcResult mvcResult =
                mockMvc.perform(get(PATH + "/" + FRAGMENT + "/history-of-content"))
                       .andExpect(status().isOk())
                       .andReturn();
        final List<AggregatedChangeInfo> result =
                readValue(mvcResult, new TypeReference<List<AggregatedChangeInfo>>() {
                });
        assertNotNull(result);
        assertEquals(changes, result);
        verify(serviceMock).getChangesOfContent(vocabulary);
    }

    private Vocabulary generateVocabularyAndInitReferenceResolution() {
        final Vocabulary vocabulary = generateVocabulary();
        vocabulary.setUri(VOCABULARY_URI);
        when(idResolverMock.resolveIdentifier(configMock.getNamespace().getVocabulary(), FRAGMENT))
                .thenReturn(VOCABULARY_URI);
        when(serviceMock.getReference(VOCABULARY_URI)).thenReturn(vocabulary);
        return vocabulary;
    }

    @Test
    void createSnapshotCreatesSnapshotOfVocabularyWithSpecifiedIdentification() throws Exception {
        final Vocabulary vocabulary = generateVocabularyAndInitReferenceResolution();
        final Snapshot snapshot = Generator.generateSnapshot(vocabulary);
        when(serviceMock.createSnapshot(any())).thenReturn(snapshot);
        mockMvc.perform(post(PATH + "/" + FRAGMENT + "/versions"))
               .andExpect(status().isCreated());
        verify(serviceMock).createSnapshot(vocabulary);
    }

    @Test
    void createSnapshotReturnsLocationHeaderWithSnapshotApiPath() throws Exception {
        final Vocabulary vocabulary = generateVocabularyAndInitReferenceResolution();
        final Snapshot snapshot = Generator.generateSnapshot(vocabulary);
        when(serviceMock.createSnapshot(any())).thenReturn(snapshot);
        final MvcResult mvcResult = mockMvc.perform(post(PATH + "/" + FRAGMENT + "/versions"))
                                           .andExpect(status().isCreated())
                                           .andReturn();
        verifyLocationEquals(PATH + "/" + IdentifierResolver.extractIdentifierFragment(snapshot.getUri()), mvcResult);
    }

    @Test
    void getSnapshotsReturnsListOfVocabularySnapshotsWhenFilterInstantIsNotProvided() throws Exception {
        final Vocabulary vocabulary = generateVocabularyAndInitReferenceResolution();
        final List<Snapshot> snapshots = IntStream.range(0, 5).mapToObj(i -> {
            final Snapshot snapshot = Generator.generateSnapshot(vocabulary);
            snapshot.setUri(Generator.generateUri());
            snapshot.setCreated(Instant.now().truncatedTo(ChronoUnit.SECONDS).minus(i, ChronoUnit.DAYS));
            return snapshot;
        }).collect(Collectors.toList());
        when(serviceMock.findSnapshots(vocabulary)).thenReturn(snapshots);

        final MvcResult mvcResult = mockMvc.perform(
                                                   get(PATH + "/" + FRAGMENT + "/versions").accept(MediaType.APPLICATION_JSON_VALUE))
                                           .andExpect(status().isOk())
                                           .andReturn();
        final List<Snapshot> result = readValue(mvcResult, new TypeReference<List<Snapshot>>() {
        });
        assertThat(result, containsSameEntities(snapshots));
        verify(serviceMock).findSnapshots(vocabulary);
        verify(serviceMock, never()).findVersionValidAt(any(), any());
    }

    @Test
    void getSnapshotsReturnsVocabularySnapshotValidAtSpecifiedInstant() throws Exception {
        final Vocabulary vocabulary = generateVocabularyAndInitReferenceResolution();
        final Vocabulary snapshot = new Vocabulary();
        final Instant instant = Instant.now().truncatedTo(ChronoUnit.SECONDS);
        snapshot.setUri(URI.create(vocabulary.getUri().toString() + "/version/" + instant));
        snapshot.setLabel(MultilingualString.create(FRAGMENT + " - Snapshot", Environment.LANGUAGE));
        when(serviceMock.findVersionValidAt(eq(vocabulary), any(Instant.class))).thenReturn(snapshot);

        final MvcResult mvcResult = mockMvc.perform(
                                                   get(PATH + "/" + FRAGMENT + "/versions")
                                                           .param("at", instant.toString())
                                                           .accept(MediaType.APPLICATION_JSON_VALUE))
                                           .andExpect(status().isOk())
                                           .andReturn();
        final Vocabulary result = readValue(mvcResult, Vocabulary.class);
        assertEquals(snapshot, result);
        verify(serviceMock).findVersionValidAt(vocabulary, instant);
        verify(serviceMock, never()).findSnapshots(any());
    }

    @Test
    void getSnapshotsThrowsBadRequestWhenAtIsNotValidInstantString() throws Exception {
        generateVocabularyAndInitReferenceResolution();
        final Instant instant = Instant.now().truncatedTo(ChronoUnit.SECONDS);
        mockMvc.perform(get(PATH + "/" + FRAGMENT + "/versions").param("at", Date.from(instant).toString()))
               .andExpect(status().isBadRequest());
        verify(serviceMock, never()).findVersionValidAt(any(), any());
        verify(serviceMock, never()).findSnapshots(any());
    }

    @Test
    void getAccessControlListReturnsAccessControlListRetrievedFromService() throws Exception {
        final Vocabulary vocabulary = generateVocabularyAndInitReferenceResolution();
        final AccessControlList acl = Generator.generateAccessControlList(true);
        final AccessControlListDto dto = Environment.getDtoMapper().accessControlListToDto(acl);
        when(serviceMock.getAccessControlList(vocabulary)).thenReturn(dto);

        final MvcResult mvcResult = mockMvc.perform(get(PATH + "/" + FRAGMENT + "/acl")).andReturn();
        final AccessControlListDto result = readValue(mvcResult, AccessControlListDto.class);
        assertEquals(acl.getUri(), result.getUri());
        assertThat(result.getRecords(), containsSameEntities(acl.getRecords()));
    }

    @Test
    void addAccessControlRecordsAddsRecordsToVocabularyViaService() throws Exception {
        final Vocabulary vocabulary = generateVocabularyAndInitReferenceResolution();
        final AccessControlRecord<?> toAdd = Generator.generateAccessControlRecords().get(0);
        toAdd.setUri(null);

        // Explicitly use type reference to force Jackson to serialize the records with type info
        mockMvc.perform(post(PATH + "/" + FRAGMENT + "/acl/records").content(toJson(toAdd))
                                                                    .contentType(MediaType.APPLICATION_JSON))
               .andExpect(status().isNoContent());
        final ArgumentCaptor<AccessControlRecord<?>> captor = ArgumentCaptor.forClass(AccessControlRecord.class);
        verify(serviceMock).addAccessControlRecords(eq(vocabulary), captor.capture());
        assertEquals(toAdd.getHolder().getUri(), captor.getValue().getHolder().getUri());
        assertEquals(toAdd.getAccessLevel(), captor.getValue().getAccessLevel());
    }

    @Test
    void removeAccessControlRecordRemovesRecordFromVocabularyViaService() throws Exception {
        final Vocabulary vocabulary = generateVocabularyAndInitReferenceResolution();
        final AccessControlRecord<?> toRemove = Generator.generateAccessControlRecords().get(0);

        // Explicitly use type reference to force Jackson to serialize the records with type info
        mockMvc.perform(delete(PATH + "/" + FRAGMENT + "/acl/records").content(toJson(toRemove))
                                                                      .contentType(MediaType.APPLICATION_JSON))
               .andExpect(status().isNoContent());
        final ArgumentCaptor<AccessControlRecord<?>> captor = ArgumentCaptor.forClass(AccessControlRecord.class);
        verify(serviceMock).removeAccessControlRecord(eq(vocabulary), captor.capture());
        assertEquals(toRemove.getUri(), captor.getValue().getUri());
    }

    @Test
    void updateAccessControlLevelUpdatesAccessLevelOfSpecifiedRecordViaService() throws Exception {
        final Vocabulary vocabulary = generateVocabularyAndInitReferenceResolution();
        final UserAccessControlRecord record = new UserAccessControlRecord();
        record.setUri(Generator.generateUri());
        record.setAccessLevel(AccessLevel.SECURITY);
        record.setHolder(Generator.generateUserWithId());

        mockMvc.perform(put(PATH + "/" + FRAGMENT + "/acl/records/" + IdentifierResolver.extractIdentifierFragment(
                       record.getUri())).content(toJson(record)).contentType(MediaType.APPLICATION_JSON))
               .andExpect(status().isNoContent());
        final ArgumentCaptor<AccessControlRecord<?>> captor = ArgumentCaptor.forClass(AccessControlRecord.class);
        verify(serviceMock).updateAccessControlLevel(eq(vocabulary), captor.capture());
        assertEquals(record, captor.getValue());
    }

    @Test
    void updateAccessControlLevelThrowsBadRequestForRecordUriNotMatchingPath() throws Exception {
        final UserAccessControlRecord record = new UserAccessControlRecord();
        record.setUri(Generator.generateUri());
        record.setAccessLevel(AccessLevel.SECURITY);
        record.setHolder(Generator.generateUserWithId());

        mockMvc.perform(put(PATH + "/" + FRAGMENT + "/acl/records/" + Generator.randomInt())
                                .content(toJson(record)).contentType(MediaType.APPLICATION_JSON))
               .andExpect(status().isBadRequest());
        verify(serviceMock, never()).updateAccessControlLevel(any(Vocabulary.class), any(AccessControlRecord.class));
    }

    @Test
    void getAccessLevelRetrievesAccessLevelToSpecifiedVocabulary() throws Exception {
        final Vocabulary vocabulary = generateVocabularyAndInitReferenceResolution();
        when(serviceMock.getAccessLevel(vocabulary)).thenReturn(AccessLevel.SECURITY);

        final MvcResult mvcResult = mockMvc.perform(get(PATH + "/" + FRAGMENT + "/access-level")).andReturn();
        final AccessLevel result = readValue(mvcResult, AccessLevel.class);
        assertEquals(AccessLevel.SECURITY, result);
        verify(serviceMock).getAccessLevel(vocabulary);
    }

    @Test
    void getExcelTemplateFileReturnsExcelTemplateFileRetrievedFromServiceAsAttachment() throws Exception {
        when(serviceMock.getExcelTemplateFile()).thenReturn(new TypeAwareFileSystemResource(
                new File(getClass().getClassLoader().getResource("template/termit-import.xlsx").toURI()),
                Constants.MediaType.EXCEL));

        final MvcResult mvcResult = mockMvc.perform(get(PATH + "/import/template")).andReturn();
        assertThat(mvcResult.getResponse().getHeader(HttpHeaders.CONTENT_DISPOSITION), containsString("attachment"));
        assertThat(mvcResult.getResponse().getHeader(HttpHeaders.CONTENT_DISPOSITION),
                   containsString("filename=\"termit-import.xlsx\""));
    }

    @Test
<<<<<<< HEAD
    void getDetailedHistoryOfContentReturnsListOfChangeRecordsWhenNoFilterIsSpecified() throws Exception {
        final int pageSize = Integer.parseInt(VocabularyController.DEFAULT_PAGE_SIZE);
        final Vocabulary vocabulary = generateVocabularyAndInitReferenceResolution();
        final Term term = Generator.generateTermWithId();
        final List<AbstractChangeRecord> changeRecords = IntStream.range(0, 5).mapToObj(i -> Generator.generateChangeRecords(term, user)).flatMap(List::stream).toList();
        final ChangeRecordFilterDto filter = new ChangeRecordFilterDto();
        final Pageable pageable = Pageable.ofSize(pageSize);

        doReturn(changeRecords).when(serviceMock).getDetailedHistoryOfContent(vocabulary, filter, pageable);

        final MvcResult mvcResult = mockMvc.perform(get(PATH + "/" + FRAGMENT + "/history-of-content/detail")).andExpect(status().isOk()).andReturn();
        final List<AbstractChangeRecord> result =
                readValue(mvcResult, new TypeReference<List<AbstractChangeRecord>>() {});
        assertNotNull(result);
        assertEquals(changeRecords, result);
        verify(serviceMock).getDetailedHistoryOfContent(vocabulary, filter, pageable);
=======
    void getLanguagesRetrievesAndReturnsListOfLanguagesUsedInVocabulary() throws Exception {
        when(idResolverMock.resolveIdentifier(NAMESPACE, FRAGMENT)).thenReturn(VOCABULARY_URI);
        final List<String> languages = List.of(Environment.LANGUAGE, "cs", "de");
        when(serviceMock.getLanguages(VOCABULARY_URI)).thenReturn(languages);

        final MvcResult mvcResult = mockMvc.perform(get(PATH + "/" + FRAGMENT + "/languages").queryParam(QueryParams.NAMESPACE, NAMESPACE)).andReturn();
        final List<String> result = readValue(mvcResult, new TypeReference<List<String>>() {});
        assertEquals(languages, result);
        verify(serviceMock).getLanguages(VOCABULARY_URI);
>>>>>>> 8315b90b
    }
}<|MERGE_RESOLUTION|>--- conflicted
+++ resolved
@@ -649,7 +649,6 @@
     }
 
     @Test
-<<<<<<< HEAD
     void getDetailedHistoryOfContentReturnsListOfChangeRecordsWhenNoFilterIsSpecified() throws Exception {
         final int pageSize = Integer.parseInt(VocabularyController.DEFAULT_PAGE_SIZE);
         final Vocabulary vocabulary = generateVocabularyAndInitReferenceResolution();
@@ -666,7 +665,9 @@
         assertNotNull(result);
         assertEquals(changeRecords, result);
         verify(serviceMock).getDetailedHistoryOfContent(vocabulary, filter, pageable);
-=======
+    }
+
+    @Test
     void getLanguagesRetrievesAndReturnsListOfLanguagesUsedInVocabulary() throws Exception {
         when(idResolverMock.resolveIdentifier(NAMESPACE, FRAGMENT)).thenReturn(VOCABULARY_URI);
         final List<String> languages = List.of(Environment.LANGUAGE, "cs", "de");
@@ -676,6 +677,5 @@
         final List<String> result = readValue(mvcResult, new TypeReference<List<String>>() {});
         assertEquals(languages, result);
         verify(serviceMock).getLanguages(VOCABULARY_URI);
->>>>>>> 8315b90b
     }
 }